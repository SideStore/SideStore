//
//  InstallAppOperation.swift
//  AltStore
//
//  Created by Riley Testut on 6/19/19.
//  Copyright © 2019 Riley Testut. All rights reserved.
//
import Foundation
import Network

import AltSign
import AltStoreCore
import Roxas
import minimuxer

@objc(InstallAppOperation)
final class InstallAppOperation: ResultOperation<InstalledApp>
{
    let context: InstallAppOperationContext
    
    private var didCleanUp = false
    
    init(context: InstallAppOperationContext)
    {
        self.context = context
        
        super.init()
        
        self.progress.totalUnitCount = 100
    }
    
    override func main()
    {
        super.main()
        
        if let error = self.context.error
        {
            self.finish(.failure(error))
            return
        }
        
        guard
            let certificate = self.context.certificate,
            let resignedApp = self.context.resignedApp
        else { return self.finish(.failure(OperationError.invalidParameters)) }
        
        let backgroundContext = DatabaseManager.shared.persistentContainer.newBackgroundContext()
        backgroundContext.perform
        {
            /* App */
            let installedApp: InstalledApp
            
            // Fetch + update rather than insert + resolve merge conflicts to prevent potential context-level conflicts.
            if let app = InstalledApp.first(satisfying: NSPredicate(format: "%K == %@", #keyPath(InstalledApp.bundleIdentifier), self.context.bundleIdentifier), in: backgroundContext)
            {
                installedApp = app
            }
            else
            {
                installedApp = InstalledApp(resignedApp: resignedApp, originalBundleIdentifier: self.context.bundleIdentifier, certificateSerialNumber: certificate.serialNumber, context: backgroundContext)
            }
            
            installedApp.update(resignedApp: resignedApp, certificateSerialNumber: certificate.serialNumber)
            installedApp.needsResign = false
            
            if let team = DatabaseManager.shared.activeTeam(in: backgroundContext)
            {
                installedApp.team = team
            }
            
            /* App Extensions */
            var installedExtensions = Set<InstalledExtension>()
            
            if
                let bundle = Bundle(url: resignedApp.fileURL),
                let directory = bundle.builtInPlugInsURL,
                let enumerator = FileManager.default.enumerator(at: directory, includingPropertiesForKeys: nil, options: [.skipsSubdirectoryDescendants])
            {
                for case let fileURL as URL in enumerator
                {
                    guard let appExtensionBundle = Bundle(url: fileURL) else { continue }
                    guard let appExtension = ALTApplication(fileURL: appExtensionBundle.bundleURL) else { continue }
                    
                    let parentBundleID = self.context.bundleIdentifier
                    let resignedParentBundleID = resignedApp.bundleIdentifier
                    
                    let resignedBundleID = appExtension.bundleIdentifier
                    let originalBundleID = resignedBundleID.replacingOccurrences(of: resignedParentBundleID, with: parentBundleID)
                    
                    print("`parentBundleID`: \(parentBundleID)")
                    print("`resignedParentBundleID`: \(resignedParentBundleID)")
                    print("`resignedBundleID`: \(resignedBundleID)")
                    print("`originalBundleID`: \(originalBundleID)")
                    
                    let installedExtension: InstalledExtension
                    
                    if let appExtension = installedApp.appExtensions.first(where: { $0.bundleIdentifier == originalBundleID })
                    {
                        installedExtension = appExtension
                    }
                    else
                    {
                        installedExtension = InstalledExtension(resignedAppExtension: appExtension, originalBundleIdentifier: originalBundleID, context: backgroundContext)
                    }
                    
                    installedExtension.update(resignedAppExtension: appExtension)
                    
                    installedExtensions.insert(installedExtension)
                }
            }
            
            installedApp.appExtensions = installedExtensions
            
            self.context.beginInstallationHandler?(installedApp)
            
            // Temporary directory and resigned .ipa no longer needed, so delete them now to ensure AltStore doesn't quit before we get the chance to.
            self.cleanUp()
            
            var activeProfiles: Set<String>?
            if let sideloadedAppsLimit = UserDefaults.standard.activeAppsLimit
            {
                // When installing these new profiles, AltServer will remove all non-active profiles to ensure we remain under limit.
                
                let fetchRequest = InstalledApp.activeAppsFetchRequest()
                fetchRequest.includesPendingChanges = false
                
                var activeApps = InstalledApp.fetch(fetchRequest, in: backgroundContext)
                if !activeApps.contains(installedApp)
                {
                    let activeAppsCount = activeApps.map { $0.requiredActiveSlots }.reduce(0, +)
                    
                    let availableActiveApps = max(sideloadedAppsLimit - activeAppsCount, 0)
                    if installedApp.requiredActiveSlots <= availableActiveApps
                    {
                        // This app has not been explicitly activated, but there are enough slots available,
                        // so implicitly activate it.
                        installedApp.isActive = true
                        activeApps.append(installedApp)
                    }
                    else
                    {
                        installedApp.isActive = false
                    }
                }
                
                activeProfiles = Set(activeApps.flatMap
                { installedApp -> [String] in
                    let appExtensionProfiles = installedApp.appExtensions.map { $0.resignedBundleIdentifier }
                    return [installedApp.resignedBundleIdentifier] + appExtensionProfiles
                })
            }
            
            var installing = true
            if installedApp.storeApp?.bundleIdentifier == Bundle.Info.appbundleIdentifier {
                // Reinstalling ourself will hang until we leave the app, so we need to exit it without force closing
                DispatchQueue.main.asyncAfter(deadline: .now() + 3) {
                    if UIApplication.shared.applicationState != .active {
                        print("We are not in the foreground, let's not do anything")
                        return
                    }
                    if !installing {
                        print("Installing finished")
                        return
                    }
                    print("We are still installing after 3 seconds")
                    
                    UNUserNotificationCenter.current().getNotificationSettings { settings in
                        switch (settings.authorizationStatus) {
                        case .authorized, .ephemeral, .provisional:
                            print("Notifications are enabled")
                            
                            let content = UNMutableNotificationContent()
                            content.title = "Refreshing..."
                            content.body = "To finish refreshing, SideStore must be moved to the background, which it does by opening Safari. Please reopen SideStore after it is done refreshing!"
                            let notification = UNNotificationRequest(identifier: Bundle.Info.appbundleIdentifier + ".FinishRefreshNotification", content: content, trigger: UNTimeIntervalNotificationTrigger(timeInterval: 2, repeats: false))
                            UNUserNotificationCenter.current().add(notification)
                            
                            DispatchQueue.main.async { UIApplication.shared.open(URL(string: "x-web-search://")!) }
                            
                            break
                        default:
                            print("Notifications are not enabled")
                            
                            let alert = UIAlertController(title: "Finish Refresh", message: "To finish refreshing, SideStore must be moved to the background. To do this, you can either go to the Home Screen or open Safari by pressing Continue. Please reopen SideStore after doing this.", preferredStyle: .alert)
                            alert.addAction(UIAlertAction(title: NSLocalizedString("Continue", comment: ""), style: .default, handler: { _ in
                                print("Opening Safari")
                                DispatchQueue.main.async { UIApplication.shared.open(URL(string: "x-web-search://")!) }
                            }))
                            
                            DispatchQueue.main.async {
                                let keyWindow = UIApplication.shared.windows.filter { $0.isKeyWindow }.first
                                if var topController = keyWindow?.rootViewController {
                                    while let presentedViewController = topController.presentedViewController {
                                        topController = presentedViewController
                                    }
                                    topController.present(alert, animated: true)
                                } else {
                                    print("No key window? Let's just open Safari")
                                    UIApplication.shared.open(URL(string: "x-web-search://")!)
                                }
                            }
                            
                            break
                        }
                    }
                }
            }
            
<<<<<<< HEAD
            let res = minimuxer_install_ipa(ns_bundle_ptr)
            if res == 0
            {
                installedApp.refreshedDate = Date()
                self.finish(.success(installedApp))
            }
            else if res == -15
            {
                // try again
                if UserDefaults.standard.enableCowExploit && UserDefaults.standard.isCowExploitSupported
                {
                    patch3AppLimit
                    { result in
                        switch result
                        {
                        case .success:
                            UserDefaults.standard.set(bootTime(), forKey: "cowExploitRanBootTime")
                            print("patched sucessfully")
                        case .failure(let err):
                            switch err
                            {
                            case .NoFDA:
                                self.finish(.failure(OperationError.cowExploitNoFDA))
                                return
                            case .FailedPatchd:
                                self.finish(.failure(OperationError.cowExploitFailedPatchd))
                                return
                            }
                        }
                    }
                    
                    let res_try_again = minimuxer_install_ipa(ns_bundle_ptr)
                    if res_try_again == 0
                    {
                        installedApp.refreshedDate = Date()
                        self.finish(.success(installedApp))
                    }
                    else
                    {
                        self.finish(.failure(minimuxer_to_operation(code: res_try_again)))
                    }
                }
            }
            else
            {
                self.finish(.failure(minimuxer_to_operation(code: res)))
=======
            do {
                try install_ipa(installedApp.bundleIdentifier)
                installing = false
            } catch {
                installing = false
                return self.finish(.failure(error))
>>>>>>> b3abf69a
            }
            
            installedApp.refreshedDate = Date()
            self.finish(.success(installedApp))
        }
    }
    
    override func finish(_ result: Result<InstalledApp, Error>)
    {
        self.cleanUp()
        
        // Only remove refreshed IPA when finished.
        if let app = self.context.app
        {
            let fileURL = InstalledApp.refreshedIPAURL(for: app)
            
            do
            {
                try FileManager.default.removeItem(at: fileURL)
                print("Removed refreshed IPA")
            }
            catch
            {
                print("Failed to remove refreshed .ipa: \(error)")
            }
        }
        
        super.finish(result)
    }
}

private extension InstallAppOperation
{
    func cleanUp()
    {
        guard !self.didCleanUp else { return }
        self.didCleanUp = true
        
        do
        {
            try FileManager.default.removeItem(at: self.context.temporaryDirectory)
        }
        catch
        {
            print("Failed to remove temporary directory.", error)
        }
    }
}<|MERGE_RESOLUTION|>--- conflicted
+++ resolved
@@ -206,7 +206,6 @@
                 }
             }
             
-<<<<<<< HEAD
             let res = minimuxer_install_ipa(ns_bundle_ptr)
             if res == 0
             {
@@ -253,14 +252,12 @@
             else
             {
                 self.finish(.failure(minimuxer_to_operation(code: res)))
-=======
             do {
                 try install_ipa(installedApp.bundleIdentifier)
                 installing = false
             } catch {
                 installing = false
                 return self.finish(.failure(error))
->>>>>>> b3abf69a
             }
             
             installedApp.refreshedDate = Date()
