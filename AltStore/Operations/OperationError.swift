//
//  OperationError.swift
//  AltStore
//
//  Created by Riley Testut on 6/7/19.
//  Copyright © 2019 Riley Testut. All rights reserved.
//

import Foundation
import AltSign
import minimuxer

enum OperationError: LocalizedError
{
    static let domain = OperationError.unknown._domain
    
    case unknown
    case unknownResult
    case cancelled
    case timedOut
    
    case notAuthenticated
    case appNotFound
    
    case unknownUDID
    
    case invalidApp
    case invalidParameters
    
    case maximumAppIDLimitReached(application: ALTApplication, requiredAppIDs: Int, availableAppIDs: Int, nextExpirationDate: Date)
    
    case noSources
    
    case openAppFailed(name: String)
    case missingAppGroup
    
<<<<<<< HEAD
    case noDevice
    case createService(name: String)
    case getFromDevice(name: String)
    case setArgument(name: String)
    case afc
    case install
    case uninstall
    case lookupApps
    case detach
    case functionArguments
    case profileInstall
    case noConnection
    case attach
    
=======
>>>>>>> 45b6c3b3
    var failureReason: String? {
        switch self {
        case .unknown: return NSLocalizedString("An unknown error occured.", comment: "")
        case .unknownResult: return NSLocalizedString("The operation returned an unknown result.", comment: "")
        case .cancelled: return NSLocalizedString("The operation was cancelled.", comment: "")
        case .timedOut: return NSLocalizedString("The operation timed out.", comment: "")
        case .notAuthenticated: return NSLocalizedString("You are not signed in.", comment: "")
        case .appNotFound: return NSLocalizedString("App not found.", comment: "")
        case .unknownUDID: return NSLocalizedString("Unknown device UDID.", comment: "")
        case .invalidApp: return NSLocalizedString("The app is invalid.", comment: "")
        case .invalidParameters: return NSLocalizedString("Invalid parameters.", comment: "")
        case .noSources: return NSLocalizedString("There are no SideStore sources.", comment: "")
        case .openAppFailed(let name): return String(format: NSLocalizedString("SideStore was denied permission to launch %@.", comment: ""), name)
        case .missingAppGroup: return NSLocalizedString("SideStore's shared app group could not be found.", comment: "")
        case .maximumAppIDLimitReached: return NSLocalizedString("Cannot register more than 10 App IDs.", comment: "")
<<<<<<< HEAD
        case .noDevice: return NSLocalizedString("Cannot fetch the device from the muxer", comment: "")
        case .createService(let name): return String(format: NSLocalizedString("Cannot start a %@ server on the device.", comment: ""), name)
        case .getFromDevice(let name): return String(format: NSLocalizedString("Cannot fetch %@ from the device.", comment: ""), name)
        case .setArgument(let name): return String(format: NSLocalizedString("Cannot set %@ on the device.", comment: ""), name)
        case .afc: return NSLocalizedString("AFC was unable to manage files on the device", comment: "")
        case .install: return NSLocalizedString("Unable to install the app from the staging directory", comment: "")
        case .uninstall: return NSLocalizedString("Unable to uninstall the app", comment: "")
        case .lookupApps: return NSLocalizedString("Unable to fetch apps from the device", comment: "")
        case .detach: return NSLocalizedString("Unable to detach from the app's process", comment: "")
        case .functionArguments: return NSLocalizedString("A function was passed invalid arguments", comment: "")
        case .profileInstall: return NSLocalizedString("Unable to manage profiles on the device", comment: "")
        case .noConnection: return NSLocalizedString("Unable to connect to the device, make sure Wireguard is enabled and you're connected to WiFi", comment: "")
        case .attach: return NSLocalizedString("Unable to attach to the app's process", comment: "")
=======
>>>>>>> 45b6c3b3
        }
    }
    
    var recoverySuggestion: String? {
        switch self
        {
        case .maximumAppIDLimitReached(let application, let requiredAppIDs, let availableAppIDs, let date):
            let baseMessage = NSLocalizedString("Delete sideloaded apps to free up App ID slots.", comment: "")
            let message: String
            
            if requiredAppIDs > 1
            {
                let availableText: String
                
                switch availableAppIDs
                {
                case 0: availableText = NSLocalizedString("none are available", comment: "")
                case 1: availableText = NSLocalizedString("only 1 is available", comment: "")
                default: availableText = String(format: NSLocalizedString("only %@ are available", comment: ""), NSNumber(value: availableAppIDs))
                }
                
                let prefixMessage = String(format: NSLocalizedString("%@ requires %@ App IDs, but %@.", comment: ""), application.name, NSNumber(value: requiredAppIDs), availableText)
                message = prefixMessage + " " + baseMessage
            }
            else
            {
                let dateComponents = Calendar.current.dateComponents([.day, .hour, .minute], from: Date(), to: date)
                
                let dateComponentsFormatter = DateComponentsFormatter()
                dateComponentsFormatter.maximumUnitCount = 1
                dateComponentsFormatter.unitsStyle = .full
                
                let remainingTime = dateComponentsFormatter.string(from: dateComponents)!
                
                let remainingTimeMessage = String(format: NSLocalizedString("You can register another App ID in %@.", comment: ""), remainingTime)
                message = baseMessage + " " + remainingTimeMessage
            }
            
            return message
            
        default: return nil
        }
    }
}

<<<<<<< HEAD
func minimuxer_to_operation(code: Int32) -> OperationError {
    switch code {
    case 1:
        return OperationError.noDevice
    case 2:
        return OperationError.createService(name: "debug")
    case 3:
        return OperationError.createService(name: "instproxy")
    case 4:
        return OperationError.getFromDevice(name: "installed apps")
    case 5:
        return OperationError.getFromDevice(name: "path to the app")
    case 6:
        return OperationError.getFromDevice(name: "bundle path")
    case 7:
        return OperationError.setArgument(name: "max packet")
    case 8:
        return OperationError.setArgument(name: "working directory")
    case 9:
        return OperationError.setArgument(name: "argv")
    case 10:
        return OperationError.getFromDevice(name: "launch success")
    case 11:
        return OperationError.detach
    case 12:
        return OperationError.functionArguments
    case 13:
        return OperationError.createService(name: "AFC")
    case 14:
        return OperationError.afc
    case 15:
        return OperationError.install
    case 16:
        return OperationError.uninstall
    case 17:
        return OperationError.createService(name: "misagent")
    case 18:
        return OperationError.profileInstall
    case 19:
        return OperationError.profileInstall
    case 20:
        return OperationError.noConnection
    case 21:
        return OperationError.attach
    default:
        return OperationError.unknown
=======
extension MinimuxerError: LocalizedError {
    public var failureReason: String? {
        switch self {
        case .NoDevice:
            return NSLocalizedString("Cannot fetch the device from the muxer", comment: "")
        case .NoConnection:
            return NSLocalizedString("Unable to connect to the device, make sure Wireguard is enabled and you're connected to WiFi", comment: "")
        case .PairingFile:
            return NSLocalizedString("Invalid pairing file. Your pairing file either didn't have a UDID, or it wasn't a valid plist. Please use jitterbugpair to generate it", comment: "")
            
        case .CreateDebug:
            return self.createService(name: "debug")
        case .LookupApps:
            return self.getFromDevice(name: "installed apps")
        case .FindApp:
            return self.getFromDevice(name: "path to the app")
        case .BundlePath:
            return self.getFromDevice(name: "bundle path")
        case .MaxPacket:
            return self.setArgument(name: "max packet")
        case .WorkingDirectory:
            return self.setArgument(name: "working directory")
        case .Argv:
            return self.setArgument(name: "argv")
        case .LaunchSuccess:
            return self.getFromDevice(name: "launch success")
        case .Detach:
            return NSLocalizedString("Unable to detach from the app's process", comment: "")
        case .Attach:
            return NSLocalizedString("Unable to attach to the app's process", comment: "")
            
        case .CreateInstproxy:
            return self.createService(name: "instproxy")
        case .CreateAfc:
            return self.createService(name: "AFC")
        case .RwAfc:
            return NSLocalizedString("AFC was unable to manage files on the device", comment: "")
        case .InstallApp:
            return NSLocalizedString("Unable to install the app from the staging directory", comment: "")
        case .UninstallApp:
            return NSLocalizedString("Unable to uninstall the app", comment: "")

        case .CreateMisagent:
            return self.createService(name: "misagent")
        case .ProfileInstall:
            return NSLocalizedString("Unable to manage profiles on the device", comment: "")
        case .ProfileRemove:
            return NSLocalizedString("Unable to manage profiles on the device", comment: "")
        }
    }
    
    fileprivate func createService(name: String) -> String {
        return String(format: NSLocalizedString("Cannot start a %@ server on the device.", comment: ""), name)
    }
    
    fileprivate func getFromDevice(name: String) -> String {
        return String(format: NSLocalizedString("Cannot fetch %@ from the device.", comment: ""), name)
    }
    
    fileprivate func setArgument(name: String) -> String {
        return String(format: NSLocalizedString("Cannot set %@ on the device.", comment: ""), name)
>>>>>>> 45b6c3b3
    }
}<|MERGE_RESOLUTION|>--- conflicted
+++ resolved
@@ -34,23 +34,6 @@
     case openAppFailed(name: String)
     case missingAppGroup
     
-<<<<<<< HEAD
-    case noDevice
-    case createService(name: String)
-    case getFromDevice(name: String)
-    case setArgument(name: String)
-    case afc
-    case install
-    case uninstall
-    case lookupApps
-    case detach
-    case functionArguments
-    case profileInstall
-    case noConnection
-    case attach
-    
-=======
->>>>>>> 45b6c3b3
     var failureReason: String? {
         switch self {
         case .unknown: return NSLocalizedString("An unknown error occured.", comment: "")
@@ -66,22 +49,6 @@
         case .openAppFailed(let name): return String(format: NSLocalizedString("SideStore was denied permission to launch %@.", comment: ""), name)
         case .missingAppGroup: return NSLocalizedString("SideStore's shared app group could not be found.", comment: "")
         case .maximumAppIDLimitReached: return NSLocalizedString("Cannot register more than 10 App IDs.", comment: "")
-<<<<<<< HEAD
-        case .noDevice: return NSLocalizedString("Cannot fetch the device from the muxer", comment: "")
-        case .createService(let name): return String(format: NSLocalizedString("Cannot start a %@ server on the device.", comment: ""), name)
-        case .getFromDevice(let name): return String(format: NSLocalizedString("Cannot fetch %@ from the device.", comment: ""), name)
-        case .setArgument(let name): return String(format: NSLocalizedString("Cannot set %@ on the device.", comment: ""), name)
-        case .afc: return NSLocalizedString("AFC was unable to manage files on the device", comment: "")
-        case .install: return NSLocalizedString("Unable to install the app from the staging directory", comment: "")
-        case .uninstall: return NSLocalizedString("Unable to uninstall the app", comment: "")
-        case .lookupApps: return NSLocalizedString("Unable to fetch apps from the device", comment: "")
-        case .detach: return NSLocalizedString("Unable to detach from the app's process", comment: "")
-        case .functionArguments: return NSLocalizedString("A function was passed invalid arguments", comment: "")
-        case .profileInstall: return NSLocalizedString("Unable to manage profiles on the device", comment: "")
-        case .noConnection: return NSLocalizedString("Unable to connect to the device, make sure Wireguard is enabled and you're connected to WiFi", comment: "")
-        case .attach: return NSLocalizedString("Unable to attach to the app's process", comment: "")
-=======
->>>>>>> 45b6c3b3
         }
     }
     
@@ -126,45 +93,6 @@
         }
     }
 }
-
-<<<<<<< HEAD
-func minimuxer_to_operation(code: Int32) -> OperationError {
-    switch code {
-    case 1:
-        return OperationError.noDevice
-    case 2:
-        return OperationError.createService(name: "debug")
-    case 3:
-        return OperationError.createService(name: "instproxy")
-    case 4:
-        return OperationError.getFromDevice(name: "installed apps")
-    case 5:
-        return OperationError.getFromDevice(name: "path to the app")
-    case 6:
-        return OperationError.getFromDevice(name: "bundle path")
-    case 7:
-        return OperationError.setArgument(name: "max packet")
-    case 8:
-        return OperationError.setArgument(name: "working directory")
-    case 9:
-        return OperationError.setArgument(name: "argv")
-    case 10:
-        return OperationError.getFromDevice(name: "launch success")
-    case 11:
-        return OperationError.detach
-    case 12:
-        return OperationError.functionArguments
-    case 13:
-        return OperationError.createService(name: "AFC")
-    case 14:
-        return OperationError.afc
-    case 15:
-        return OperationError.install
-    case 16:
-        return OperationError.uninstall
-    case 17:
-        return OperationError.createService(name: "misagent")
-    case 18:
         return OperationError.profileInstall
     case 19:
         return OperationError.profileInstall
@@ -174,7 +102,6 @@
         return OperationError.attach
     default:
         return OperationError.unknown
-=======
 extension MinimuxerError: LocalizedError {
     public var failureReason: String? {
         switch self {
@@ -236,6 +163,5 @@
     
     fileprivate func setArgument(name: String) -> String {
         return String(format: NSLocalizedString("Cannot set %@ on the device.", comment: ""), name)
->>>>>>> 45b6c3b3
     }
 }