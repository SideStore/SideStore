--- conflicted
+++ resolved
@@ -1,113 +1,7 @@
 <?xml version="1.0" encoding="UTF-8"?>
 <!DOCTYPE plist PUBLIC "-//Apple//DTD PLIST 1.0//EN" "http://www.apple.com/DTDs/PropertyList-1.0.dtd">
 <plist version="1.0">
-<<<<<<< HEAD
-=======
-<dict>
-	<key>ALTAppGroups</key>
-	<array>
-		<string>group.$(APP_GROUP_IDENTIFIER)</string>
-		<string>group.com.SideStore.SideStore</string>
-	</array>
-	<key>ALTDeviceID</key>
-	<string>00008101-000129D63698001E</string>
-	<key>ALTServerID</key>
-	<string>1F7D5B55-79CE-4546-A029-D4DDC4AF3B6D</string>
-	<key>ALTPairingFile</key>
-	<string>&lt;insert pairing file here&gt;</string>
-	<key>ALTAnisetteURL</key>
-	<string>http://ani.sidestore.io:6969</string>
-	<key>CFBundleDevelopmentRegion</key>
-	<string>$(DEVELOPMENT_LANGUAGE)</string>
-	<key>CFBundleDocumentTypes</key>
-	<array>
-		<dict>
-			<key>CFBundleTypeIconFiles</key>
-			<array/>
-			<key>CFBundleTypeName</key>
-			<string>iOS App</string>
-			<key>CFBundleTypeRole</key>
-			<string>Viewer</string>
-			<key>LSHandlerRank</key>
-			<string>Alternate</string>
-			<key>LSItemContentTypes</key>
-			<array>
-				<string>com.apple.itunes.ipa</string>
-			</array>
-		</dict>
-	</array>
-	<key>CFBundleExecutable</key>
-	<string>$(EXECUTABLE_NAME)</string>
-	<key>CFBundleIdentifier</key>
-	<string>$(PRODUCT_BUNDLE_IDENTIFIER)</string>
-	<key>CFBundleInfoDictionaryVersion</key>
-	<string>6.0</string>
-	<key>CFBundleName</key>
-	<string>$(PRODUCT_NAME)</string>
-	<key>CFBundlePackageType</key>
-	<string>APPL</string>
-	<key>LSSupportsOpeningDocumentsInPlace</key>
-	<true/>
-	<key>CFBundleShortVersionString</key>
-	<string>$(MARKETING_VERSION)</string>
-	<key>CFBundleURLTypes</key>
-	<array>
-		<dict>
-			<key>CFBundleTypeRole</key>
-			<string>Editor</string>
-			<key>CFBundleURLName</key>
-			<string>AltStore General</string>
-			<key>CFBundleURLSchemes</key>
-			<array>
-				<string>altstore</string>
-				<string>sidestore</string>
-			</array>
-		</dict>
-		<dict>
-			<key>CFBundleTypeRole</key>
-			<string>Editor</string>
-			<key>CFBundleURLName</key>
-			<string>AltStore Backup</string>
-			<key>CFBundleURLSchemes</key>
-			<array>
-				<string>altstore-com.rileytestut.AltStore</string>
-				<string>sidestore-com.SideStore.SideStore</string>
-			</array>
-		</dict>
-	</array>
-	<key>CFBundleVersion</key>
-	<string>1</string>
-	<key>INIntentsSupported</key>
-	<array>
-		<string>RefreshAllIntent</string>
-		<string>ViewAppIntent</string>
-	</array>
-	<key>LSApplicationQueriesSchemes</key>
-	<array>
-		<string>altstore-com.rileytestut.AltStore</string>
-		<string>altstore-com.rileytestut.AltStore.Beta</string>
-		<string>altstore-com.rileytestut.Delta</string>
-		<string>altstore-com.rileytestut.Delta.Beta</string>
-		<string>altstore-com.rileytestut.Delta.Lite</string>
-		<string>altstore-com.rileytestut.Delta.Lite.Beta</string>
-		<string>altstore-com.rileytestut.Clip</string>
-		<string>altstore-com.rileytestut.Clip.Beta</string>
-	</array>
-	<key>LSRequiresIPhoneOS</key>
-	<true/>
-	<key>NSBonjourServices</key>
-	<array>
-		<string>_altserver._tcp</string>
-	</array>
-	<key>NSLocalNetworkUsageDescription</key>
-	<string>SideStore uses the local network to find and communicate with your device.</string>
-	<key>NSUserActivityTypes</key>
-	<array>
-		<string>RefreshAllIntent</string>
-		<string>ViewAppIntent</string>
-	</array>
-	<key>UIApplicationSceneManifest</key>
->>>>>>> b3abf69a
+
 	<dict>
 		<key>ALTAppGroups</key>
 		<array>
