--- conflicted
+++ resolved
@@ -199,14 +199,13 @@
             self._shouldResetLayout = false
         }
                 
-<<<<<<< HEAD
         let statusBarHeight: Double
         
         if let navigationController, navigationController.presentingViewController != nil, navigationController.modalPresentationStyle != .fullScreen
         {
             statusBarHeight = 20
         }
-        else if let statusBarManager = self.view.window?.windowScene?.statusBarManager
+        else if let statusBarManager = (self.view.window ?? self.presentedViewController?.view.window)?.windowScene?.statusBarManager
         {
             statusBarHeight = statusBarManager.statusBarFrame.height
         }
@@ -215,9 +214,6 @@
             statusBarHeight = 0
         }
         
-=======
-        let statusBarHeight = (self.view.window ?? self.presentedViewController?.view.window)?.windowScene?.statusBarManager?.statusBarFrame.height ?? 0
->>>>>>> a018803a
         let cornerRadius = self.contentViewControllerShadowView.layer.cornerRadius
         
         let inset = 12 as CGFloat
