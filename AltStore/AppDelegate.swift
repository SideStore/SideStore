//
//  AppDelegate.swift
//  AltStore
//
//  Created by Riley Testut on 5/9/19.
//  Copyright © 2019 Riley Testut. All rights reserved.
//

import UIKit
import UserNotifications
import AVFoundation
import Intents

import AltStoreCore
import AltSign
import Roxas

extension AppDelegate
{
    static let openPatreonSettingsDeepLinkNotification = Notification.Name("com.rileytestut.AltStore.OpenPatreonSettingsDeepLinkNotification")
    static let importAppDeepLinkNotification = Notification.Name("com.rileytestut.AltStore.ImportAppDeepLinkNotification")
    static let addSourceDeepLinkNotification = Notification.Name("com.rileytestut.AltStore.AddSourceDeepLinkNotification")
    
    static let appBackupDidFinish = Notification.Name("com.rileytestut.AltStore.AppBackupDidFinish")
    
    static let importAppDeepLinkURLKey = "fileURL"
    static let appBackupResultKey = "result"
    static let addSourceDeepLinkURLKey = "sourceURL"
}

@UIApplicationMain
class AppDelegate: UIResponder, UIApplicationDelegate {

    var window: UIWindow?
    
<<<<<<< HEAD
    private lazy var intentHandler = IntentHandler()    
    private lazy var viewAppIntentHandler = ViewAppIntentHandler()

=======
    @available(iOS 14, *)
    private var intentHandler: IntentHandler {
        get { _intentHandler as! IntentHandler }
        set { _intentHandler = newValue }
    }
    
    @available(iOS 14, *)
    private var viewAppIntentHandler: ViewAppIntentHandler {
        get { _viewAppIntentHandler as! ViewAppIntentHandler }
        set { _viewAppIntentHandler = newValue }
    }
    
    private lazy var _intentHandler: Any = {
        guard #available(iOS 14, *) else { fatalError() }
        return IntentHandler()
    }()
    
    private lazy var _viewAppIntentHandler: Any = {
        guard #available(iOS 14, *) else { fatalError() }
        return ViewAppIntentHandler()
    }()
    
>>>>>>> c9d522fa
    func application(_ application: UIApplication, didFinishLaunchingWithOptions launchOptions: [UIApplication.LaunchOptionsKey: Any]?) -> Bool
    {
        // Register default settings before doing anything else.
        UserDefaults.registerDefaults()
        
        DatabaseManager.shared.start { (error) in
            if let error = error
            {
                print("Failed to start DatabaseManager. Error:", error as Any)
            }
            else
            {
                print("Started DatabaseManager.")
            }
        }
        
        AnalyticsManager.shared.start()
        
        self.setTintColor()
        
        ServerManager.shared.startDiscovering()
        
        SecureValueTransformer.register()        
        
        if UserDefaults.standard.firstLaunch == nil
        {
            Keychain.shared.reset()
            UserDefaults.standard.firstLaunch = Date()
        }
        
        UserDefaults.standard.preferredServerID = Bundle.main.object(forInfoDictionaryKey: Bundle.Info.serverID) as? String
        
        #if DEBUG || BETA
        UserDefaults.standard.isDebugModeEnabled = true
        #endif
        
        self.prepareForBackgroundFetch()
        
        return true
    }
    
    func applicationDidEnterBackground(_ application: UIApplication)
    {
        ServerManager.shared.stopDiscovering()
    }

    func applicationWillEnterForeground(_ application: UIApplication)
    {
        AppManager.shared.update()
        ServerManager.shared.startDiscovering()
        
        PatreonAPI.shared.refreshPatreonAccount()
    }
    
    func application(_ app: UIApplication, open url: URL, options: [UIApplication.OpenURLOptionsKey : Any]) -> Bool
    {
        return self.open(url)
    }
    
    func application(_ application: UIApplication, handlerFor intent: INIntent) -> Any?
    {
        guard #available(iOS 14, *) else { return nil }
        
        switch intent
        {
        case is RefreshAllIntent: return self.intentHandler
        case is ViewAppIntent: return self.viewAppIntentHandler
        default: return nil
        }
    }
}

@available(iOS 13, *)
extension AppDelegate
{
    func application(_ application: UIApplication, configurationForConnecting connectingSceneSession: UISceneSession, options: UIScene.ConnectionOptions) -> UISceneConfiguration
    {
        // Called when a new scene session is being created.
        // Use this method to select a configuration to create the new scene with.
        return UISceneConfiguration(name: "Default Configuration", sessionRole: connectingSceneSession.role)
    }
    
    func application(_ application: UIApplication, didDiscardSceneSessions sceneSessions: Set<UISceneSession>)
    {
        // Called when the user discards a scene session.
        // If any sessions were discarded while the application was not running, this will be called shortly after application:didFinishLaunchingWithOptions.
        // Use this method to release any resources that were specific to the discarded scenes, as they will not return.
    }
}

private extension AppDelegate
{
    func setTintColor()
    {
        self.window?.tintColor = .altPrimary
    }
    
    func open(_ url: URL) -> Bool
    {
        if url.isFileURL
        {
            guard url.pathExtension.lowercased() == "ipa" else { return false }
            
            DispatchQueue.main.async {
                NotificationCenter.default.post(name: AppDelegate.importAppDeepLinkNotification, object: nil, userInfo: [AppDelegate.importAppDeepLinkURLKey: url])
            }
            
            return true
        }
        else
        {
            guard let components = URLComponents(url: url, resolvingAgainstBaseURL: false) else { return false }
            guard let host = components.host?.lowercased() else { return false }
            
            switch host
            {
            case "patreon":
                DispatchQueue.main.async {
                    NotificationCenter.default.post(name: AppDelegate.openPatreonSettingsDeepLinkNotification, object: nil)
                }
                
                return true
                
            case "appbackupresponse":
                let result: Result<Void, Error>
                
                switch url.path.lowercased()
                {
                case "/success": result = .success(())
                case "/failure":
                    let queryItems = components.queryItems?.reduce(into: [String: String]()) { $0[$1.name] = $1.value } ?? [:]
                    guard
                        let errorDomain = queryItems["errorDomain"],
                        let errorCodeString = queryItems["errorCode"], let errorCode = Int(errorCodeString),
                        let errorDescription = queryItems["errorDescription"]
                    else { return false }
                    
                    let error = NSError(domain: errorDomain, code: errorCode, userInfo: [NSLocalizedDescriptionKey: errorDescription])
                    result = .failure(error)
                    
                default: return false
                }
                
                NotificationCenter.default.post(name: AppDelegate.appBackupDidFinish, object: nil, userInfo: [AppDelegate.appBackupResultKey: result])
                
                return true
                
            case "install":
                let queryItems = components.queryItems?.reduce(into: [String: String]()) { $0[$1.name.lowercased()] = $1.value } ?? [:]
                guard let downloadURLString = queryItems["url"], let downloadURL = URL(string: downloadURLString) else { return false }
                
                DispatchQueue.main.async {
                    NotificationCenter.default.post(name: AppDelegate.importAppDeepLinkNotification, object: nil, userInfo: [AppDelegate.importAppDeepLinkURLKey: downloadURL])
                }
                
                return true
            
            case "source":
                let queryItems = components.queryItems?.reduce(into: [String: String]()) { $0[$1.name.lowercased()] = $1.value } ?? [:]
                guard let sourceURLString = queryItems["url"], let sourceURL = URL(string: sourceURLString) else { return false }
                
                DispatchQueue.main.async {
                    NotificationCenter.default.post(name: AppDelegate.addSourceDeepLinkNotification, object: nil, userInfo: [AppDelegate.addSourceDeepLinkURLKey: sourceURL])
                }
                
                return true
                
            default: return false
            }
        }
    }
}

extension AppDelegate
{
    private func prepareForBackgroundFetch()
    {
        // "Fetch" every hour, but then refresh only those that need to be refreshed (so we don't drain the battery).
        UIApplication.shared.setMinimumBackgroundFetchInterval(1 * 60 * 60)
        
        UNUserNotificationCenter.current().requestAuthorization(options: [.alert, .badge, .sound]) { (success, error) in
        }
        
        #if DEBUG
        UIApplication.shared.registerForRemoteNotifications()
        #endif
    }
    
    func application(_ application: UIApplication, didRegisterForRemoteNotificationsWithDeviceToken deviceToken: Data)
    {
        let tokenParts = deviceToken.map { data -> String in
            return String(format: "%02.2hhx", data)
        }
        
        let token = tokenParts.joined()
        print("Push Token:", token)
    }
    
    func application(_ application: UIApplication, didReceiveRemoteNotification userInfo: [AnyHashable : Any], fetchCompletionHandler completionHandler: @escaping (UIBackgroundFetchResult) -> Void)
    {
        self.application(application, performFetchWithCompletionHandler: completionHandler)
    }
    
    func application(_ application: UIApplication, performFetchWithCompletionHandler backgroundFetchCompletionHandler: @escaping (UIBackgroundFetchResult) -> Void)
    {
        if UserDefaults.standard.isBackgroundRefreshEnabled && !UserDefaults.standard.presentedLaunchReminderNotification
        {
            let threeHours: TimeInterval = 3 * 60 * 60
            let trigger = UNTimeIntervalNotificationTrigger(timeInterval: threeHours, repeats: false)
            
            let content = UNMutableNotificationContent()
            content.title = NSLocalizedString("App Refresh Tip", comment: "")
            content.body = NSLocalizedString("The more you open AltStore, the more chances it's given to refresh apps in the background.", comment: "")
            
            let request = UNNotificationRequest(identifier: "background-refresh-reminder5", content: content, trigger: trigger)
            UNUserNotificationCenter.current().add(request)
            
            UserDefaults.standard.presentedLaunchReminderNotification = true
        }
        
        BackgroundTaskManager.shared.performExtendedBackgroundTask { (taskResult, taskCompletionHandler) in
            if let error = taskResult.error
            {
                print("Error starting extended background task. Aborting.", error)
                backgroundFetchCompletionHandler(.failed)
                taskCompletionHandler()
                return
            }
            
            if !DatabaseManager.shared.isStarted
            {
                DatabaseManager.shared.start() { (error) in
                    if error != nil
                    {
                        backgroundFetchCompletionHandler(.failed)
                        taskCompletionHandler()
                    }
                    else
                    {
                        self.performBackgroundFetch { (backgroundFetchResult) in
                            backgroundFetchCompletionHandler(backgroundFetchResult)
                        } refreshAppsCompletionHandler: { (refreshAppsResult) in
                            taskCompletionHandler()
                        }
                    }
                }
            }
            else
            {
                self.performBackgroundFetch { (backgroundFetchResult) in
                    backgroundFetchCompletionHandler(backgroundFetchResult)
                } refreshAppsCompletionHandler: { (refreshAppsResult) in
                    taskCompletionHandler()
                }
            }
        }
    }
    
    func performBackgroundFetch(backgroundFetchCompletionHandler: @escaping (UIBackgroundFetchResult) -> Void,
                                refreshAppsCompletionHandler: @escaping (Result<[String: Result<InstalledApp, Error>], Error>) -> Void)
    {
        self.fetchSources { (result) in
            switch result
            {
            case .failure: backgroundFetchCompletionHandler(.failed)
            case .success: backgroundFetchCompletionHandler(.newData)
            }
            
            if !UserDefaults.standard.isBackgroundRefreshEnabled
            {
                refreshAppsCompletionHandler(.success([:]))
            }
        }
        
        guard UserDefaults.standard.isBackgroundRefreshEnabled else { return }
        
        DatabaseManager.shared.persistentContainer.performBackgroundTask { (context) in
            let installedApps = InstalledApp.fetchAppsForBackgroundRefresh(in: context)
            AppManager.shared.backgroundRefresh(installedApps, completionHandler: refreshAppsCompletionHandler)
        }
    }
}

private extension AppDelegate
{
    func fetchSources(completionHandler: @escaping (Result<Set<Source>, Error>) -> Void)
    {
        AppManager.shared.fetchSources() { (result) in
            do
            {
                let (sources, context) = try result.get()
                
                let previousUpdatesFetchRequest = InstalledApp.updatesFetchRequest() as! NSFetchRequest<NSFetchRequestResult>
                previousUpdatesFetchRequest.includesPendingChanges = false
                previousUpdatesFetchRequest.resultType = .dictionaryResultType
                previousUpdatesFetchRequest.propertiesToFetch = [#keyPath(InstalledApp.bundleIdentifier)]
                
                let previousNewsItemsFetchRequest = NewsItem.fetchRequest() as NSFetchRequest<NSFetchRequestResult>
                previousNewsItemsFetchRequest.includesPendingChanges = false
                previousNewsItemsFetchRequest.resultType = .dictionaryResultType
                previousNewsItemsFetchRequest.propertiesToFetch = [#keyPath(NewsItem.identifier)]
                
                let previousUpdates = try context.fetch(previousUpdatesFetchRequest) as! [[String: String]]
                let previousNewsItems = try context.fetch(previousNewsItemsFetchRequest) as! [[String: String]]
                
                try context.save()
                
                let updatesFetchRequest = InstalledApp.updatesFetchRequest()
                let newsItemsFetchRequest = NewsItem.fetchRequest() as NSFetchRequest<NewsItem>
                
                let updates = try context.fetch(updatesFetchRequest)
                let newsItems = try context.fetch(newsItemsFetchRequest)
                
                for update in updates
                {
                    guard !previousUpdates.contains(where: { $0[#keyPath(InstalledApp.bundleIdentifier)] == update.bundleIdentifier }) else { continue }
                    guard let storeApp = update.storeApp else { continue }
                    
                    let content = UNMutableNotificationContent()
                    content.title = NSLocalizedString("New Update Available", comment: "")
                    content.body = String(format: NSLocalizedString("%@ %@ is now available for download.", comment: ""), update.name, storeApp.version)
                    content.sound = .default
                    
                    let request = UNNotificationRequest(identifier: UUID().uuidString, content: content, trigger: nil)
                    UNUserNotificationCenter.current().add(request)
                }
                
                for newsItem in newsItems
                {
                    guard !previousNewsItems.contains(where: { $0[#keyPath(NewsItem.identifier)] == newsItem.identifier }) else { continue }
                    guard !newsItem.isSilent else { continue }
                    
                    let content = UNMutableNotificationContent()
                    
                    if let app = newsItem.storeApp
                    {
                        content.title = String(format: NSLocalizedString("%@ News", comment: ""), app.name)
                    }
                    else
                    {
                        content.title = NSLocalizedString("AltStore News", comment: "")
                    }
                    
                    content.body = newsItem.title
                    content.sound = .default
                    
                    let request = UNNotificationRequest(identifier: UUID().uuidString, content: content, trigger: nil)
                    UNUserNotificationCenter.current().add(request)
                }

                DispatchQueue.main.async {
                    UIApplication.shared.applicationIconBadgeNumber = updates.count
                }
                
                completionHandler(.success(sources))
            }
            catch
            {
                print("Error fetching apps:", error)
                completionHandler(.failure(error))
            }
        }
    }
}<|MERGE_RESOLUTION|>--- conflicted
+++ resolved
@@ -20,9 +20,9 @@
     static let openPatreonSettingsDeepLinkNotification = Notification.Name("com.rileytestut.AltStore.OpenPatreonSettingsDeepLinkNotification")
     static let importAppDeepLinkNotification = Notification.Name("com.rileytestut.AltStore.ImportAppDeepLinkNotification")
     static let addSourceDeepLinkNotification = Notification.Name("com.rileytestut.AltStore.AddSourceDeepLinkNotification")
-    
+
     static let appBackupDidFinish = Notification.Name("com.rileytestut.AltStore.AppBackupDidFinish")
-    
+
     static let importAppDeepLinkURLKey = "fileURL"
     static let appBackupResultKey = "result"
     static let addSourceDeepLinkURLKey = "sourceURL"
@@ -32,40 +32,34 @@
 class AppDelegate: UIResponder, UIApplicationDelegate {
 
     var window: UIWindow?
-    
-<<<<<<< HEAD
-    private lazy var intentHandler = IntentHandler()    
-    private lazy var viewAppIntentHandler = ViewAppIntentHandler()
-
-=======
+
     @available(iOS 14, *)
     private var intentHandler: IntentHandler {
         get { _intentHandler as! IntentHandler }
         set { _intentHandler = newValue }
     }
-    
+
     @available(iOS 14, *)
     private var viewAppIntentHandler: ViewAppIntentHandler {
         get { _viewAppIntentHandler as! ViewAppIntentHandler }
         set { _viewAppIntentHandler = newValue }
     }
-    
+
     private lazy var _intentHandler: Any = {
         guard #available(iOS 14, *) else { fatalError() }
         return IntentHandler()
     }()
-    
+
     private lazy var _viewAppIntentHandler: Any = {
         guard #available(iOS 14, *) else { fatalError() }
         return ViewAppIntentHandler()
     }()
-    
->>>>>>> c9d522fa
+
     func application(_ application: UIApplication, didFinishLaunchingWithOptions launchOptions: [UIApplication.LaunchOptionsKey: Any]?) -> Bool
     {
         // Register default settings before doing anything else.
         UserDefaults.registerDefaults()
-        
+
         DatabaseManager.shared.start { (error) in
             if let error = error
             {
@@ -76,32 +70,32 @@
                 print("Started DatabaseManager.")
             }
         }
-        
+
         AnalyticsManager.shared.start()
-        
+
         self.setTintColor()
-        
+
         ServerManager.shared.startDiscovering()
-        
-        SecureValueTransformer.register()        
-        
+
+        SecureValueTransformer.register()
+
         if UserDefaults.standard.firstLaunch == nil
         {
             Keychain.shared.reset()
             UserDefaults.standard.firstLaunch = Date()
         }
-        
+
         UserDefaults.standard.preferredServerID = Bundle.main.object(forInfoDictionaryKey: Bundle.Info.serverID) as? String
-        
+
         #if DEBUG || BETA
         UserDefaults.standard.isDebugModeEnabled = true
         #endif
-        
+
         self.prepareForBackgroundFetch()
-        
+
         return true
     }
-    
+
     func applicationDidEnterBackground(_ application: UIApplication)
     {
         ServerManager.shared.stopDiscovering()
@@ -111,19 +105,19 @@
     {
         AppManager.shared.update()
         ServerManager.shared.startDiscovering()
-        
+
         PatreonAPI.shared.refreshPatreonAccount()
     }
-    
+
     func application(_ app: UIApplication, open url: URL, options: [UIApplication.OpenURLOptionsKey : Any]) -> Bool
     {
         return self.open(url)
     }
-    
+
     func application(_ application: UIApplication, handlerFor intent: INIntent) -> Any?
     {
         guard #available(iOS 14, *) else { return nil }
-        
+
         switch intent
         {
         case is RefreshAllIntent: return self.intentHandler
@@ -142,7 +136,7 @@
         // Use this method to select a configuration to create the new scene with.
         return UISceneConfiguration(name: "Default Configuration", sessionRole: connectingSceneSession.role)
     }
-    
+
     func application(_ application: UIApplication, didDiscardSceneSessions sceneSessions: Set<UISceneSession>)
     {
         // Called when the user discards a scene session.
@@ -157,36 +151,36 @@
     {
         self.window?.tintColor = .altPrimary
     }
-    
+
     func open(_ url: URL) -> Bool
     {
         if url.isFileURL
         {
             guard url.pathExtension.lowercased() == "ipa" else { return false }
-            
+
             DispatchQueue.main.async {
                 NotificationCenter.default.post(name: AppDelegate.importAppDeepLinkNotification, object: nil, userInfo: [AppDelegate.importAppDeepLinkURLKey: url])
             }
-            
+
             return true
         }
         else
         {
             guard let components = URLComponents(url: url, resolvingAgainstBaseURL: false) else { return false }
             guard let host = components.host?.lowercased() else { return false }
-            
+
             switch host
             {
             case "patreon":
                 DispatchQueue.main.async {
                     NotificationCenter.default.post(name: AppDelegate.openPatreonSettingsDeepLinkNotification, object: nil)
                 }
-                
+
                 return true
-                
+
             case "appbackupresponse":
                 let result: Result<Void, Error>
-                
+
                 switch url.path.lowercased()
                 {
                 case "/success": result = .success(())
@@ -197,37 +191,37 @@
                         let errorCodeString = queryItems["errorCode"], let errorCode = Int(errorCodeString),
                         let errorDescription = queryItems["errorDescription"]
                     else { return false }
-                    
+
                     let error = NSError(domain: errorDomain, code: errorCode, userInfo: [NSLocalizedDescriptionKey: errorDescription])
                     result = .failure(error)
-                    
+
                 default: return false
                 }
-                
+
                 NotificationCenter.default.post(name: AppDelegate.appBackupDidFinish, object: nil, userInfo: [AppDelegate.appBackupResultKey: result])
-                
+
                 return true
-                
+
             case "install":
                 let queryItems = components.queryItems?.reduce(into: [String: String]()) { $0[$1.name.lowercased()] = $1.value } ?? [:]
                 guard let downloadURLString = queryItems["url"], let downloadURL = URL(string: downloadURLString) else { return false }
-                
+
                 DispatchQueue.main.async {
                     NotificationCenter.default.post(name: AppDelegate.importAppDeepLinkNotification, object: nil, userInfo: [AppDelegate.importAppDeepLinkURLKey: downloadURL])
                 }
-                
+
                 return true
-            
+
             case "source":
                 let queryItems = components.queryItems?.reduce(into: [String: String]()) { $0[$1.name.lowercased()] = $1.value } ?? [:]
                 guard let sourceURLString = queryItems["url"], let sourceURL = URL(string: sourceURLString) else { return false }
-                
+
                 DispatchQueue.main.async {
                     NotificationCenter.default.post(name: AppDelegate.addSourceDeepLinkNotification, object: nil, userInfo: [AppDelegate.addSourceDeepLinkURLKey: sourceURL])
                 }
-                
+
                 return true
-                
+
             default: return false
             }
         }
@@ -240,47 +234,47 @@
     {
         // "Fetch" every hour, but then refresh only those that need to be refreshed (so we don't drain the battery).
         UIApplication.shared.setMinimumBackgroundFetchInterval(1 * 60 * 60)
-        
+
         UNUserNotificationCenter.current().requestAuthorization(options: [.alert, .badge, .sound]) { (success, error) in
         }
-        
+
         #if DEBUG
         UIApplication.shared.registerForRemoteNotifications()
         #endif
     }
-    
+
     func application(_ application: UIApplication, didRegisterForRemoteNotificationsWithDeviceToken deviceToken: Data)
     {
         let tokenParts = deviceToken.map { data -> String in
             return String(format: "%02.2hhx", data)
         }
-        
+
         let token = tokenParts.joined()
         print("Push Token:", token)
     }
-    
+
     func application(_ application: UIApplication, didReceiveRemoteNotification userInfo: [AnyHashable : Any], fetchCompletionHandler completionHandler: @escaping (UIBackgroundFetchResult) -> Void)
     {
         self.application(application, performFetchWithCompletionHandler: completionHandler)
     }
-    
+
     func application(_ application: UIApplication, performFetchWithCompletionHandler backgroundFetchCompletionHandler: @escaping (UIBackgroundFetchResult) -> Void)
     {
         if UserDefaults.standard.isBackgroundRefreshEnabled && !UserDefaults.standard.presentedLaunchReminderNotification
         {
             let threeHours: TimeInterval = 3 * 60 * 60
             let trigger = UNTimeIntervalNotificationTrigger(timeInterval: threeHours, repeats: false)
-            
+
             let content = UNMutableNotificationContent()
             content.title = NSLocalizedString("App Refresh Tip", comment: "")
             content.body = NSLocalizedString("The more you open AltStore, the more chances it's given to refresh apps in the background.", comment: "")
-            
+
             let request = UNNotificationRequest(identifier: "background-refresh-reminder5", content: content, trigger: trigger)
             UNUserNotificationCenter.current().add(request)
-            
+
             UserDefaults.standard.presentedLaunchReminderNotification = true
         }
-        
+
         BackgroundTaskManager.shared.performExtendedBackgroundTask { (taskResult, taskCompletionHandler) in
             if let error = taskResult.error
             {
@@ -289,7 +283,7 @@
                 taskCompletionHandler()
                 return
             }
-            
+
             if !DatabaseManager.shared.isStarted
             {
                 DatabaseManager.shared.start() { (error) in
@@ -318,7 +312,7 @@
             }
         }
     }
-    
+
     func performBackgroundFetch(backgroundFetchCompletionHandler: @escaping (UIBackgroundFetchResult) -> Void,
                                 refreshAppsCompletionHandler: @escaping (Result<[String: Result<InstalledApp, Error>], Error>) -> Void)
     {
@@ -328,15 +322,15 @@
             case .failure: backgroundFetchCompletionHandler(.failed)
             case .success: backgroundFetchCompletionHandler(.newData)
             }
-            
+
             if !UserDefaults.standard.isBackgroundRefreshEnabled
             {
                 refreshAppsCompletionHandler(.success([:]))
             }
         }
-        
+
         guard UserDefaults.standard.isBackgroundRefreshEnabled else { return }
-        
+
         DatabaseManager.shared.persistentContainer.performBackgroundTask { (context) in
             let installedApps = InstalledApp.fetchAppsForBackgroundRefresh(in: context)
             AppManager.shared.backgroundRefresh(installedApps, completionHandler: refreshAppsCompletionHandler)
@@ -352,49 +346,49 @@
             do
             {
                 let (sources, context) = try result.get()
-                
+
                 let previousUpdatesFetchRequest = InstalledApp.updatesFetchRequest() as! NSFetchRequest<NSFetchRequestResult>
                 previousUpdatesFetchRequest.includesPendingChanges = false
                 previousUpdatesFetchRequest.resultType = .dictionaryResultType
                 previousUpdatesFetchRequest.propertiesToFetch = [#keyPath(InstalledApp.bundleIdentifier)]
-                
+
                 let previousNewsItemsFetchRequest = NewsItem.fetchRequest() as NSFetchRequest<NSFetchRequestResult>
                 previousNewsItemsFetchRequest.includesPendingChanges = false
                 previousNewsItemsFetchRequest.resultType = .dictionaryResultType
                 previousNewsItemsFetchRequest.propertiesToFetch = [#keyPath(NewsItem.identifier)]
-                
+
                 let previousUpdates = try context.fetch(previousUpdatesFetchRequest) as! [[String: String]]
                 let previousNewsItems = try context.fetch(previousNewsItemsFetchRequest) as! [[String: String]]
-                
+
                 try context.save()
-                
+
                 let updatesFetchRequest = InstalledApp.updatesFetchRequest()
                 let newsItemsFetchRequest = NewsItem.fetchRequest() as NSFetchRequest<NewsItem>
-                
+
                 let updates = try context.fetch(updatesFetchRequest)
                 let newsItems = try context.fetch(newsItemsFetchRequest)
-                
+
                 for update in updates
                 {
                     guard !previousUpdates.contains(where: { $0[#keyPath(InstalledApp.bundleIdentifier)] == update.bundleIdentifier }) else { continue }
                     guard let storeApp = update.storeApp else { continue }
-                    
+
                     let content = UNMutableNotificationContent()
                     content.title = NSLocalizedString("New Update Available", comment: "")
                     content.body = String(format: NSLocalizedString("%@ %@ is now available for download.", comment: ""), update.name, storeApp.version)
                     content.sound = .default
-                    
+
                     let request = UNNotificationRequest(identifier: UUID().uuidString, content: content, trigger: nil)
                     UNUserNotificationCenter.current().add(request)
                 }
-                
+
                 for newsItem in newsItems
                 {
                     guard !previousNewsItems.contains(where: { $0[#keyPath(NewsItem.identifier)] == newsItem.identifier }) else { continue }
                     guard !newsItem.isSilent else { continue }
-                    
+
                     let content = UNMutableNotificationContent()
-                    
+
                     if let app = newsItem.storeApp
                     {
                         content.title = String(format: NSLocalizedString("%@ News", comment: ""), app.name)
@@ -403,10 +397,10 @@
                     {
                         content.title = NSLocalizedString("AltStore News", comment: "")
                     }
-                    
+
                     content.body = newsItem.title
                     content.sound = .default
-                    
+
                     let request = UNNotificationRequest(identifier: UUID().uuidString, content: content, trigger: nil)
                     UNUserNotificationCenter.current().add(request)
                 }
@@ -414,7 +408,7 @@
                 DispatchQueue.main.async {
                     UIApplication.shared.applicationIconBadgeNumber = updates.count
                 }
-                
+
                 completionHandler(.success(sources))
             }
             catch
