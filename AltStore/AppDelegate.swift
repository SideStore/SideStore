//
//  AppDelegate.swift
//  AltStore
//
//  Created by Riley Testut on 5/9/19.
//  Copyright © 2019 Riley Testut. All rights reserved.
//

import UIKit
import UserNotifications
import AVFoundation
import Intents

import AltStoreCore
import AltSign
import Roxas
import EmotionalDamage

extension AppDelegate
{
    static let openPatreonSettingsDeepLinkNotification = Notification.Name("com.rileytestut.AltStore.OpenPatreonSettingsDeepLinkNotification")
    static let importAppDeepLinkNotification = Notification.Name("com.rileytestut.AltStore.ImportAppDeepLinkNotification")
    static let addSourceDeepLinkNotification = Notification.Name("com.rileytestut.AltStore.AddSourceDeepLinkNotification")

    static let appBackupDidFinish = Notification.Name("com.rileytestut.AltStore.AppBackupDidFinish")

    static let importAppDeepLinkURLKey = "fileURL"
    static let appBackupResultKey = "result"
    static let addSourceDeepLinkURLKey = "sourceURL"
}

@UIApplicationMain
class AppDelegate: UIResponder, UIApplicationDelegate {

    var window: UIWindow?

    @available(iOS 14, *)
    private var intentHandler: IntentHandler {
        get { _intentHandler as! IntentHandler }
        set { _intentHandler = newValue }
    }

    @available(iOS 14, *)
    private var viewAppIntentHandler: ViewAppIntentHandler {
        get { _viewAppIntentHandler as! ViewAppIntentHandler }
        set { _viewAppIntentHandler = newValue }
    }

    private lazy var _intentHandler: Any = {
        guard #available(iOS 14, *) else { fatalError() }
        return IntentHandler()
    }()

    private lazy var _viewAppIntentHandler: Any = {
        guard #available(iOS 14, *) else { fatalError() }
        return ViewAppIntentHandler()
    }()

    func application(_ application: UIApplication, didFinishLaunchingWithOptions launchOptions: [UIApplication.LaunchOptionsKey: Any]?) -> Bool
    {
        // Register default settings before doing anything else.
        UserDefaults.registerDefaults()

        DatabaseManager.shared.start { (error) in
            if let error = error
            {
                print("Failed to start DatabaseManager. Error:", error as Any)
            }
            else
            {
                print("Started DatabaseManager.")
            }
        }

        AnalyticsManager.shared.start()

        self.setTintColor()

        SecureValueTransformer.register()

        if UserDefaults.standard.firstLaunch == nil
        {
            Keychain.shared.reset()
            UserDefaults.standard.firstLaunch = Date()
        }

        UserDefaults.standard.preferredServerID = Bundle.main.object(forInfoDictionaryKey: Bundle.Info.serverID) as? String

        #if DEBUG || BETA
        UserDefaults.standard.isDebugModeEnabled = true
        #endif

        self.prepareForBackgroundFetch()

        return true
    }
    
    func applicationDidEnterBackground(_ application: UIApplication)
<<<<<<< HEAD
         {
             
         }
=======
    {
        // Make sure to update SceneDelegate.sceneDidEnterBackground() as well.
        
        ServerManager.shared.stopDiscovering()
                
        guard let oneMonthAgo = Calendar.current.date(byAdding: .month, value: -1, to: Date()) else { return }
        
        let midnightOneMonthAgo = Calendar.current.startOfDay(for: oneMonthAgo)
        DatabaseManager.shared.purgeLoggedErrors(before: midnightOneMonthAgo) { result in
            switch result
            {
            case .success: break
            case .failure(let error): print("[ALTLog] Failed to purge logged errors before \(midnightOneMonthAgo).", error)
            }
        }
    }
>>>>>>> 61086e8b

    func applicationWillEnterForeground(_ application: UIApplication)
    {
        AppManager.shared.update()
        start_em_proxy(bind_addr: Consts.Proxy.serverURL)
    }

    func application(_ app: UIApplication, open url: URL, options: [UIApplication.OpenURLOptionsKey : Any]) -> Bool
    {
        return self.open(url)
    }

    func application(_ application: UIApplication, handlerFor intent: INIntent) -> Any?
    {
        guard #available(iOS 14, *) else { return nil }

        switch intent
        {
        case is RefreshAllIntent: return self.intentHandler
        case is ViewAppIntent: return self.viewAppIntentHandler
        default: return nil
        }
    }
}

@available(iOS 13, *)
extension AppDelegate
{
    func application(_ application: UIApplication, configurationForConnecting connectingSceneSession: UISceneSession, options: UIScene.ConnectionOptions) -> UISceneConfiguration
    {
        // Called when a new scene session is being created.
        // Use this method to select a configuration to create the new scene with.
        return UISceneConfiguration(name: "Default Configuration", sessionRole: connectingSceneSession.role)
    }

    func application(_ application: UIApplication, didDiscardSceneSessions sceneSessions: Set<UISceneSession>)
    {
        // Called when the user discards a scene session.
        // If any sessions were discarded while the application was not running, this will be called shortly after application:didFinishLaunchingWithOptions.
        // Use this method to release any resources that were specific to the discarded scenes, as they will not return.
    }
}

private extension AppDelegate
{
    func setTintColor()
    {
        self.window?.tintColor = .altPrimary
    }

    func open(_ url: URL) -> Bool
    {
        if url.isFileURL
        {
            guard url.pathExtension.lowercased() == "ipa" else { return false }

            DispatchQueue.main.async {
                NotificationCenter.default.post(name: AppDelegate.importAppDeepLinkNotification, object: nil, userInfo: [AppDelegate.importAppDeepLinkURLKey: url])
            }

            return true
        }
        else
        {
            guard let components = URLComponents(url: url, resolvingAgainstBaseURL: false) else { return false }
            guard let host = components.host?.lowercased() else { return false }

            switch host
            {
            case "patreon":
                DispatchQueue.main.async {
                    NotificationCenter.default.post(name: AppDelegate.openPatreonSettingsDeepLinkNotification, object: nil)
                }

                return true

            case "appbackupresponse":
                let result: Result<Void, Error>

                switch url.path.lowercased()
                {
                case "/success": result = .success(())
                case "/failure":
                    let queryItems = components.queryItems?.reduce(into: [String: String]()) { $0[$1.name] = $1.value } ?? [:]
                    guard
                        let errorDomain = queryItems["errorDomain"],
                        let errorCodeString = queryItems["errorCode"], let errorCode = Int(errorCodeString),
                        let errorDescription = queryItems["errorDescription"]
                    else { return false }

                    let error = NSError(domain: errorDomain, code: errorCode, userInfo: [NSLocalizedDescriptionKey: errorDescription])
                    result = .failure(error)

                default: return false
                }

                NotificationCenter.default.post(name: AppDelegate.appBackupDidFinish, object: nil, userInfo: [AppDelegate.appBackupResultKey: result])

                return true

            case "install":
                let queryItems = components.queryItems?.reduce(into: [String: String]()) { $0[$1.name.lowercased()] = $1.value } ?? [:]
                guard let downloadURLString = queryItems["url"], let downloadURL = URL(string: downloadURLString) else { return false }

                DispatchQueue.main.async {
                    NotificationCenter.default.post(name: AppDelegate.importAppDeepLinkNotification, object: nil, userInfo: [AppDelegate.importAppDeepLinkURLKey: downloadURL])
                }

                return true

            case "source":
                let queryItems = components.queryItems?.reduce(into: [String: String]()) { $0[$1.name.lowercased()] = $1.value } ?? [:]
                guard let sourceURLString = queryItems["url"], let sourceURL = URL(string: sourceURLString) else { return false }

                DispatchQueue.main.async {
                    NotificationCenter.default.post(name: AppDelegate.addSourceDeepLinkNotification, object: nil, userInfo: [AppDelegate.addSourceDeepLinkURLKey: sourceURL])
                }

                return true

            default: return false
            }
        }
    }
}

extension AppDelegate
{
    private func prepareForBackgroundFetch()
    {
        // "Fetch" every hour, but then refresh only those that need to be refreshed (so we don't drain the battery).
        UIApplication.shared.setMinimumBackgroundFetchInterval(1 * 60 * 60)

        UNUserNotificationCenter.current().requestAuthorization(options: [.alert, .badge, .sound]) { (success, error) in
        }

        #if DEBUG
        UIApplication.shared.registerForRemoteNotifications()
        #endif
    }

    func application(_ application: UIApplication, didRegisterForRemoteNotificationsWithDeviceToken deviceToken: Data)
    {
        let tokenParts = deviceToken.map { data -> String in
            return String(format: "%02.2hhx", data)
        }

        let token = tokenParts.joined()
        print("Push Token:", token)
    }

    func application(_ application: UIApplication, didReceiveRemoteNotification userInfo: [AnyHashable : Any], fetchCompletionHandler completionHandler: @escaping (UIBackgroundFetchResult) -> Void)
    {
        self.application(application, performFetchWithCompletionHandler: completionHandler)
    }

    func application(_ application: UIApplication, performFetchWithCompletionHandler backgroundFetchCompletionHandler: @escaping (UIBackgroundFetchResult) -> Void)
    {
        if UserDefaults.standard.isBackgroundRefreshEnabled && !UserDefaults.standard.presentedLaunchReminderNotification
        {
            let threeHours: TimeInterval = 3 * 60 * 60
            let trigger = UNTimeIntervalNotificationTrigger(timeInterval: threeHours, repeats: false)

            let content = UNMutableNotificationContent()
            content.title = NSLocalizedString("App Refresh Tip", comment: "")
            content.body = NSLocalizedString("The more you open SideStore, the more chances it's given to refresh apps in the background.", comment: "")

            let request = UNNotificationRequest(identifier: "background-refresh-reminder5", content: content, trigger: trigger)
            UNUserNotificationCenter.current().add(request)

            UserDefaults.standard.presentedLaunchReminderNotification = true
        }

        BackgroundTaskManager.shared.performExtendedBackgroundTask { (taskResult, taskCompletionHandler) in
            if let error = taskResult.error
            {
                print("Error starting extended background task. Aborting.", error)
                backgroundFetchCompletionHandler(.failed)
                taskCompletionHandler()
                return
            }

            if !DatabaseManager.shared.isStarted
            {
                DatabaseManager.shared.start() { (error) in
                    if error != nil
                    {
                        backgroundFetchCompletionHandler(.failed)
                        taskCompletionHandler()
                    }
                    else
                    {
                        self.performBackgroundFetch { (backgroundFetchResult) in
                            backgroundFetchCompletionHandler(backgroundFetchResult)
                        } refreshAppsCompletionHandler: { (refreshAppsResult) in
                            taskCompletionHandler()
                        }
                    }
                }
            }
            else
            {
                self.performBackgroundFetch { (backgroundFetchResult) in
                    backgroundFetchCompletionHandler(backgroundFetchResult)
                } refreshAppsCompletionHandler: { (refreshAppsResult) in
                    taskCompletionHandler()
                }
            }
        }
    }

    func performBackgroundFetch(backgroundFetchCompletionHandler: @escaping (UIBackgroundFetchResult) -> Void,
                                refreshAppsCompletionHandler: @escaping (Result<[String: Result<InstalledApp, Error>], Error>) -> Void)
    {
        self.fetchSources { (result) in
            switch result
            {
            case .failure: backgroundFetchCompletionHandler(.failed)
            case .success: backgroundFetchCompletionHandler(.newData)
            }

            if !UserDefaults.standard.isBackgroundRefreshEnabled
            {
                refreshAppsCompletionHandler(.success([:]))
            }
        }

        guard UserDefaults.standard.isBackgroundRefreshEnabled else { return }

        DatabaseManager.shared.persistentContainer.performBackgroundTask { (context) in
            let installedApps = InstalledApp.fetchAppsForBackgroundRefresh(in: context)
            AppManager.shared.backgroundRefresh(installedApps, completionHandler: refreshAppsCompletionHandler)
        }
    }
}

private extension AppDelegate
{
    func fetchSources(completionHandler: @escaping (Result<Set<Source>, Error>) -> Void)
    {
        AppManager.shared.fetchSources() { (result) in
            do
            {
                let (sources, context) = try result.get()

                let previousUpdatesFetchRequest = InstalledApp.updatesFetchRequest() as! NSFetchRequest<NSFetchRequestResult>
                previousUpdatesFetchRequest.includesPendingChanges = false
                previousUpdatesFetchRequest.resultType = .dictionaryResultType
                previousUpdatesFetchRequest.propertiesToFetch = [#keyPath(InstalledApp.bundleIdentifier)]

                let previousNewsItemsFetchRequest = NewsItem.fetchRequest() as NSFetchRequest<NSFetchRequestResult>
                previousNewsItemsFetchRequest.includesPendingChanges = false
                previousNewsItemsFetchRequest.resultType = .dictionaryResultType
                previousNewsItemsFetchRequest.propertiesToFetch = [#keyPath(NewsItem.identifier)]

                let previousUpdates = try context.fetch(previousUpdatesFetchRequest) as! [[String: String]]
                let previousNewsItems = try context.fetch(previousNewsItemsFetchRequest) as! [[String: String]]

                try context.save()

                let updatesFetchRequest = InstalledApp.updatesFetchRequest()
                let newsItemsFetchRequest = NewsItem.fetchRequest() as NSFetchRequest<NewsItem>

                let updates = try context.fetch(updatesFetchRequest)
                let newsItems = try context.fetch(newsItemsFetchRequest)

                for update in updates
                {
                    guard !previousUpdates.contains(where: { $0[#keyPath(InstalledApp.bundleIdentifier)] == update.bundleIdentifier }) else { continue }
<<<<<<< HEAD
                    guard let storeApp = update.storeApp else { continue }

=======
                    guard let storeApp = update.storeApp, let version = storeApp.version else { continue }
                    
>>>>>>> 61086e8b
                    let content = UNMutableNotificationContent()
                    content.title = NSLocalizedString("New Update Available", comment: "")
                    content.body = String(format: NSLocalizedString("%@ %@ is now available for download.", comment: ""), update.name, version)
                    content.sound = .default

                    let request = UNNotificationRequest(identifier: UUID().uuidString, content: content, trigger: nil)
                    UNUserNotificationCenter.current().add(request)
                }

                for newsItem in newsItems
                {
                    guard !previousNewsItems.contains(where: { $0[#keyPath(NewsItem.identifier)] == newsItem.identifier }) else { continue }
                    guard !newsItem.isSilent else { continue }

                    let content = UNMutableNotificationContent()

                    if let app = newsItem.storeApp
                    {
                        content.title = String(format: NSLocalizedString("%@ News", comment: ""), app.name)
                    }
                    else
                    {
                        content.title = NSLocalizedString("SideStore News", comment: "")
                    }

                    content.body = newsItem.title
                    content.sound = .default

                    let request = UNNotificationRequest(identifier: UUID().uuidString, content: content, trigger: nil)
                    UNUserNotificationCenter.current().add(request)
                }

                DispatchQueue.main.async {
                    UIApplication.shared.applicationIconBadgeNumber = updates.count
                }

                completionHandler(.success(sources))
            }
            catch
            {
                print("Error fetching apps:", error)
                completionHandler(.failure(error))
            }
        }
    }
}<|MERGE_RESOLUTION|>--- conflicted
+++ resolved
@@ -96,16 +96,9 @@
     }
     
     func applicationDidEnterBackground(_ application: UIApplication)
-<<<<<<< HEAD
-         {
-             
-         }
-=======
     {
         // Make sure to update SceneDelegate.sceneDidEnterBackground() as well.
         
-        ServerManager.shared.stopDiscovering()
-                
         guard let oneMonthAgo = Calendar.current.date(byAdding: .month, value: -1, to: Date()) else { return }
         
         let midnightOneMonthAgo = Calendar.current.startOfDay(for: oneMonthAgo)
@@ -117,7 +110,6 @@
             }
         }
     }
->>>>>>> 61086e8b
 
     func applicationWillEnterForeground(_ application: UIApplication)
     {
@@ -387,13 +379,8 @@
                 for update in updates
                 {
                     guard !previousUpdates.contains(where: { $0[#keyPath(InstalledApp.bundleIdentifier)] == update.bundleIdentifier }) else { continue }
-<<<<<<< HEAD
-                    guard let storeApp = update.storeApp else { continue }
-
-=======
                     guard let storeApp = update.storeApp, let version = storeApp.version else { continue }
                     
->>>>>>> 61086e8b
                     let content = UNMutableNotificationContent()
                     content.title = NSLocalizedString("New Update Available", comment: "")
                     content.body = String(format: NSLocalizedString("%@ %@ is now available for download.", comment: ""), update.name, version)
