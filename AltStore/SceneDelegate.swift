--- conflicted
+++ resolved
@@ -53,12 +53,8 @@
         
         guard UIApplication.shared.applicationState == .background else { return }
         
-<<<<<<< HEAD
-        
-=======
         // Make sure to update AppDelegate.applicationDidEnterBackground() as well.
         
-        ServerManager.shared.stopDiscovering()
         
         guard let oneMonthAgo = Calendar.current.date(byAdding: .month, value: -1, to: Date()) else { return }
         
@@ -70,7 +66,6 @@
             case .failure(let error): print("[ALTLog] Failed to purge logged errors before \(midnightOneMonthAgo).", error)
             }
         }
->>>>>>> 61086e8b
     }
     
     func scene(_ scene: UIScene, openURLContexts URLContexts: Set<UIOpenURLContext>)
