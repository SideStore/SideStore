//
//  SceneDelegate.swift
//  AltStore
//
//  Created by Riley Testut on 7/6/20.
//  Copyright © 2020 Riley Testut. All rights reserved.
//

import UIKit
import AltStoreCore
import EmotionalDamage
import minimuxer
    

@available(iOS 13, *)
final class SceneDelegate: UIResponder, UIWindowSceneDelegate
{
    var window: UIWindow?

    func scene(_ scene: UIScene, willConnectTo session: UISceneSession, options connectionOptions: UIScene.ConnectionOptions)
    {
        // Use this method to optionally configure and attach the UIWindow `window` to the provided UIWindowScene `scene`.
        // If using a storyboard, the `window` property will automatically be initialized and attached to the scene.
        // This delegate does not imply the connecting scene or session are new (see `application:configurationForConnectingSceneSession` instead).
        guard let _ = (scene as? UIWindowScene) else { return }
        
        if let context = connectionOptions.urlContexts.first
        {
            self.open(context)
        }
    }

    func sceneWillEnterForeground(_ scene: UIScene)
    {
        // Called as the scene transitions from the background to the foreground.
        // Use this method to undo the changes made on entering the background.
        
        // applicationWillEnterForeground is _not_ called when launching app,
        // whereas sceneWillEnterForeground _is_ called when launching.
        // As a result, DatabaseManager might not be started yet, so just return if it isn't
        // (since all these methods are called separately during app startup).
        guard DatabaseManager.shared.isStarted else { return }
        
        AppManager.shared.update()
        start_em_proxy(bind_addr: Consts.Proxy.serverURL)
        
        PatreonAPI.shared.refreshPatreonAccount()
    }
    
    func sceneDidEnterBackground(_ scene: UIScene)
    {
        // Called as the scene transitions from the foreground to the background.
        // Use this method to save data, release shared resources, and store enough scene-specific state information
        // to restore the scene back to its current state.
        
        guard UIApplication.shared.applicationState == .background else { return }
        
        // Make sure to update AppDelegate.applicationDidEnterBackground() as well.
                
        guard let oneMonthAgo = Calendar.current.date(byAdding: .month, value: -1, to: Date()) else { return }
        
        let midnightOneMonthAgo = Calendar.current.startOfDay(for: oneMonthAgo)
        DatabaseManager.shared.purgeLoggedErrors(before: midnightOneMonthAgo) { result in
            switch result
            {
            case .success: break
            case .failure(let error): print("[ALTLog] Failed to purge logged errors before \(midnightOneMonthAgo).", error)
            }
        }
        
    }
    
    func scene(_ scene: UIScene, openURLContexts URLContexts: Set<UIOpenURLContext>)
    {
        guard let context = URLContexts.first else { return }
        self.open(context)
    }
}

@available(iOS 13.0, *)
private extension SceneDelegate
{
    func open(_ context: UIOpenURLContext)
    {
        if context.url.isFileURL
        {
            guard context.url.pathExtension.lowercased() == "ipa" else { return }
            
            DispatchQueue.main.async {
                NotificationCenter.default.post(name: AppDelegate.importAppDeepLinkNotification, object: nil, userInfo: [AppDelegate.importAppDeepLinkURLKey: context.url])
            }
        }
        else
        {
            guard let components = URLComponents(url: context.url, resolvingAgainstBaseURL: false) else { return }
            guard let host = components.host?.lowercased() else { return }
            
            switch host
            {
            case "patreon":
                DispatchQueue.main.async {
                    NotificationCenter.default.post(name: AppDelegate.openPatreonSettingsDeepLinkNotification, object: nil)
                }
                
            case "appbackupresponse":
                let result: Result<Void, Error>
                
                switch context.url.path.lowercased()
                {
                case "/success": result = .success(())
                case "/failure":
                    let queryItems = components.queryItems?.reduce(into: [String: String]()) { $0[$1.name] = $1.value } ?? [:]
                    guard
                        let errorDomain = queryItems["errorDomain"],
                        let errorCodeString = queryItems["errorCode"], let errorCode = Int(errorCodeString),
                        let errorDescription = queryItems["errorDescription"]
                    else { return }
                    
                    let error = NSError(domain: errorDomain, code: errorCode, userInfo: [NSLocalizedDescriptionKey: errorDescription])
                    result = .failure(error)
                    
                default: return
                }
                
                DispatchQueue.main.async {
                    NotificationCenter.default.post(name: AppDelegate.appBackupDidFinish, object: nil, userInfo: [AppDelegate.appBackupResultKey: result])
                }
                
            case "install":
                let queryItems = components.queryItems?.reduce(into: [String: String]()) { $0[$1.name.lowercased()] = $1.value } ?? [:]
                guard let downloadURLString = queryItems["url"], let downloadURL = URL(string: downloadURLString) else { return }
                
                DispatchQueue.main.async {
                    NotificationCenter.default.post(name: AppDelegate.importAppDeepLinkNotification, object: nil, userInfo: [AppDelegate.importAppDeepLinkURLKey: downloadURL])
                }
            
            case "source":
                let queryItems = components.queryItems?.reduce(into: [String: String]()) { $0[$1.name.lowercased()] = $1.value } ?? [:]
                guard let sourceURLString = queryItems["url"], let sourceURL = URL(string: sourceURLString) else { return }
                
                DispatchQueue.main.async {
                    NotificationCenter.default.post(name: AppDelegate.addSourceDeepLinkNotification, object: nil, userInfo: [AppDelegate.addSourceDeepLinkURLKey: sourceURL])
                }
            
<<<<<<< HEAD
            case "sidejit-enable":
                let queryItems = components.queryItems?.reduce(into: [String: String]()) { $0[$1.name.lowercased()] = $1.value } ?? [:]
                if let jitdebugURLString = queryItems["bid"] {
                    DispatchQueue.main.async {
                        let v = minimuxer_to_operation(code: 1)
                        
                        do {
                            var x = try debug_app(app_id: jitdebugURLString)
                            switch x {
                            case .Good: print(jitdebugURLString)
                            case .Bad(let code): minimuxer_to_operation(code: code)
                            }
                        } catch Uhoh.Bad(let code) {
                            minimuxer_to_operation(code: code)
                        } catch {
                            print(OperationError.unknown)
                        }
                    }                }
                
                else if let jitdebugURLString = queryItems["pid"] {
                    DispatchQueue.main.async {
                        let v = minimuxer_to_operation(code: 1)
                        
                        do {
                            var x = try debug_app(app_id: jitdebugURLString)
                            switch x {
                            case .Good: print(jitdebugURLString)
                            case .Bad(let code): minimuxer_to_operation(code: code)
                            }
                        } catch Uhoh.Bad(let code) {
                            minimuxer_to_operation(code: code)
                        } catch {
                            print(OperationError.unknown)
                        }
                    }                }
                    
                else { return }
                
=======
            case "jitenable":
                let queryItems = components.queryItems?.reduce(into: [String: String]()) { $0[$1.name.lowercased()] = $1.value } ?? [:]
                guard let jitdebugURLString = queryItems["url"] else { return }
>>>>>>> cad2add5
                
                DispatchQueue.main.async {
                    let v = minimuxer_to_operation(code: 1)
                    
                    do {
                        var x = try debug_app(app_id: jitdebugURLString)
                        switch x {
                        case .Good: print(jitdebugURLString)
                        case .Bad(let code): minimuxer_to_operation(code: code)
                        }
                    } catch Uhoh.Bad(let code) {
                        minimuxer_to_operation(code: code)
                    } catch {
                        print(OperationError.unknown)
                    }
                }
            default: break
            }
        }
    }
}<|MERGE_RESOLUTION|>--- conflicted
+++ resolved
@@ -142,7 +142,6 @@
                     NotificationCenter.default.post(name: AppDelegate.addSourceDeepLinkNotification, object: nil, userInfo: [AppDelegate.addSourceDeepLinkURLKey: sourceURL])
                 }
             
-<<<<<<< HEAD
             case "sidejit-enable":
                 let queryItems = components.queryItems?.reduce(into: [String: String]()) { $0[$1.name.lowercased()] = $1.value } ?? [:]
                 if let jitdebugURLString = queryItems["bid"] {
@@ -180,28 +179,6 @@
                     }                }
                     
                 else { return }
-                
-=======
-            case "jitenable":
-                let queryItems = components.queryItems?.reduce(into: [String: String]()) { $0[$1.name.lowercased()] = $1.value } ?? [:]
-                guard let jitdebugURLString = queryItems["url"] else { return }
->>>>>>> cad2add5
-                
-                DispatchQueue.main.async {
-                    let v = minimuxer_to_operation(code: 1)
-                    
-                    do {
-                        var x = try debug_app(app_id: jitdebugURLString)
-                        switch x {
-                        case .Good: print(jitdebugURLString)
-                        case .Bad(let code): minimuxer_to_operation(code: code)
-                        }
-                    } catch Uhoh.Bad(let code) {
-                        minimuxer_to_operation(code: code)
-                    } catch {
-                        print(OperationError.unknown)
-                    }
-                }
             default: break
             }
         }
