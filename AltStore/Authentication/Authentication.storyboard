<?xml version="1.0" encoding="UTF-8"?>
<document type="com.apple.InterfaceBuilder3.CocoaTouch.Storyboard.XIB" version="3.0" toolsVersion="20037" targetRuntime="iOS.CocoaTouch" propertyAccessControl="none" useAutolayout="YES" useTraitCollections="YES" useSafeAreas="YES" colorMatched="YES">
    <device id="retina4_7" orientation="portrait" appearance="light"/>
    <dependencies>
        <deployment identifier="iOS"/>
        <plugIn identifier="com.apple.InterfaceBuilder.IBCocoaTouchPlugin" version="20020"/>
        <capability name="Named colors" minToolsVersion="9.0"/>
        <capability name="Safe area layout guides" minToolsVersion="9.0"/>
        <capability name="documents saved in the Xcode 8 format" minToolsVersion="8.0"/>
    </dependencies>
    <scenes>
        <!--Navigation Controller-->
        <scene sceneID="lNR-II-WoW">
            <objects>
                <navigationController storyboardIdentifier="navigationController" id="ZTo-53-dSL" sceneMemberID="viewController">
                    <navigationBar key="navigationBar" contentMode="scaleToFill" insetsLayoutMarginsFromSafeArea="NO" barStyle="black" largeTitles="YES" id="Aej-RF-PfV" customClass="NavigationBar" customModule="AltStore" customModuleProvider="target">
                        <rect key="frame" x="0.0" y="0.0" width="375" height="96"/>
                        <autoresizingMask key="autoresizingMask"/>
                        <color key="tintColor" white="1" alpha="1" colorSpace="custom" customColorSpace="genericGamma22GrayColorSpace"/>
                        <color key="barTintColor" name="SettingsBackground"/>
                        <textAttributes key="titleTextAttributes">
                            <color key="textColor" white="1" alpha="1" colorSpace="custom" customColorSpace="genericGamma22GrayColorSpace"/>
                        </textAttributes>
                        <textAttributes key="largeTitleTextAttributes">
                            <color key="textColor" white="1" alpha="1" colorSpace="custom" customColorSpace="genericGamma22GrayColorSpace"/>
                        </textAttributes>
                        <userDefinedRuntimeAttributes>
                            <userDefinedRuntimeAttribute type="boolean" keyPath="automaticallyAdjustsItemPositions" value="NO"/>
                        </userDefinedRuntimeAttributes>
                    </navigationBar>
                </navigationController>
                <placeholder placeholderIdentifier="IBFirstResponder" id="9J6-jc-46k" userLabel="First Responder" sceneMemberID="firstResponder"/>
            </objects>
            <point key="canvasLocation" x="-164" y="735"/>
        </scene>
        <!--Authentication View Controller-->
        <scene sceneID="OCd-xc-Ms7">
            <objects>
                <viewController storyboardIdentifier="authenticationViewController" id="yO1-iT-7NP" customClass="AuthenticationViewController" customModule="AltStore" customModuleProvider="target" sceneMemberID="viewController">
                    <view key="view" contentMode="scaleToFill" id="mjy-4S-hyH">
                        <rect key="frame" x="0.0" y="0.0" width="375" height="667"/>
                        <autoresizingMask key="autoresizingMask" widthSizable="YES" heightSizable="YES"/>
                        <subviews>
                            <view hidden="YES" userInteractionEnabled="NO" contentMode="scaleToFill" translatesAutoresizingMaskIntoConstraints="NO" id="oyW-Fd-ojD" userLabel="Sizing View">
                                <rect key="frame" x="0.0" y="44" width="375" height="623"/>
                            </view>
                            <scrollView clipsSubviews="YES" multipleTouchEnabled="YES" contentMode="scaleToFill" preservesSuperviewLayoutMargins="YES" alwaysBounceVertical="YES" indicatorStyle="white" keyboardDismissMode="onDrag" translatesAutoresizingMaskIntoConstraints="NO" id="WXx-hX-AXv">
                                <rect key="frame" x="0.0" y="0.0" width="375" height="667"/>
                                <subviews>
                                    <view contentMode="scaleToFill" preservesSuperviewLayoutMargins="YES" translatesAutoresizingMaskIntoConstraints="NO" id="2wp-qG-f0Z">
                                        <rect key="frame" x="0.0" y="0.0" width="375" height="623"/>
                                        <subviews>
                                            <stackView opaque="NO" contentMode="scaleToFill" preservesSuperviewLayoutMargins="YES" axis="vertical" spacing="50" translatesAutoresizingMaskIntoConstraints="NO" id="YmX-7v-pxh">
                                                <rect key="frame" x="16" y="6" width="343" height="359.5"/>
                                                <subviews>
                                                    <stackView opaque="NO" contentMode="scaleToFill" axis="vertical" alignment="top" spacing="6" translatesAutoresizingMaskIntoConstraints="NO" id="Yfu-hI-0B7" userLabel="Welcome">
                                                        <rect key="frame" x="0.0" y="0.0" width="343" height="67.5"/>
                                                        <subviews>
                                                            <label opaque="NO" userInteractionEnabled="NO" contentMode="left" horizontalHuggingPriority="251" verticalHuggingPriority="251" text="Welcome to SideStore." textAlignment="natural" lineBreakMode="tailTruncation" baselineAdjustment="alignBaselines" minimumScaleFactor="0.5" translatesAutoresizingMaskIntoConstraints="NO" id="EI2-V3-zQZ">
                                                                <rect key="frame" x="0.0" y="0.0" width="332" height="41"/>
                                                                <fontDescription key="fontDescription" type="boldSystem" pointSize="34"/>
                                                                <color key="textColor" white="1" alpha="1" colorSpace="custom" customColorSpace="genericGamma22GrayColorSpace"/>
                                                                <nil key="highlightedColor"/>
                                                            </label>
                                                            <label opaque="NO" userInteractionEnabled="NO" contentMode="left" horizontalHuggingPriority="251" verticalHuggingPriority="251" text="Sign in with your Apple ID to get started." textAlignment="natural" lineBreakMode="tailTruncation" baselineAdjustment="alignBaselines" minimumScaleFactor="0.5" translatesAutoresizingMaskIntoConstraints="NO" id="SNU-tv-8Au">
                                                                <rect key="frame" x="0.0" y="47" width="306.5" height="20.5"/>
                                                                <fontDescription key="fontDescription" type="system" pointSize="17"/>
                                                                <color key="textColor" white="1" alpha="0.59999999999999998" colorSpace="custom" customColorSpace="genericGamma22GrayColorSpace"/>
                                                                <nil key="highlightedColor"/>
                                                            </label>
                                                        </subviews>
                                                    </stackView>
                                                    <stackView opaque="NO" contentMode="scaleToFill" axis="vertical" spacing="32" translatesAutoresizingMaskIntoConstraints="NO" id="Aqh-MD-HFf">
                                                        <rect key="frame" x="0.0" y="117.5" width="343" height="242"/>
                                                        <subviews>
                                                            <stackView opaque="NO" contentMode="scaleToFill" axis="vertical" spacing="15" translatesAutoresizingMaskIntoConstraints="NO" id="Oy6-xr-cZ7">
                                                                <rect key="frame" x="0.0" y="0.0" width="343" height="159"/>
                                                                <subviews>
                                                                    <stackView opaque="NO" contentMode="scaleToFill" axis="vertical" spacing="4" translatesAutoresizingMaskIntoConstraints="NO" id="H95-7V-Kk8" userLabel="Apple ID">
                                                                        <rect key="frame" x="0.0" y="0.0" width="343" height="72"/>
                                                                        <subviews>
                                                                            <stackView opaque="NO" contentMode="scaleToFill" axis="vertical" translatesAutoresizingMaskIntoConstraints="NO" id="KN1-Kp-M1q">
                                                                                <rect key="frame" x="0.0" y="0.0" width="343" height="17"/>
                                                                                <subviews>
                                                                                    <label opaque="NO" userInteractionEnabled="NO" contentMode="left" horizontalHuggingPriority="251" verticalHuggingPriority="251" text="APPLE ID" textAlignment="natural" lineBreakMode="tailTruncation" baselineAdjustment="alignBaselines" adjustsFontSizeToFit="NO" translatesAutoresizingMaskIntoConstraints="NO" id="59N-O1-6bM">
                                                                                        <rect key="frame" x="14" y="0.0" width="329" height="17"/>
                                                                                        <fontDescription key="fontDescription" type="system" pointSize="14"/>
                                                                                        <color key="textColor" white="1" alpha="0.75" colorSpace="custom" customColorSpace="genericGamma22GrayColorSpace"/>
                                                                                        <nil key="highlightedColor"/>
                                                                                    </label>
                                                                                </subviews>
                                                                                <edgeInsets key="layoutMargins" top="0.0" left="14" bottom="0.0" right="0.0"/>
                                                                            </stackView>
                                                                            <view contentMode="scaleToFill" translatesAutoresizingMaskIntoConstraints="NO" id="gNe-dC-oI1">
                                                                                <rect key="frame" x="0.0" y="21" width="343" height="51"/>
                                                                                <subviews>
                                                                                    <textField opaque="NO" contentMode="scaleToFill" contentHorizontalAlignment="left" contentVerticalAlignment="center" placeholder="name@email.com" textAlignment="natural" minimumFontSize="17" translatesAutoresizingMaskIntoConstraints="NO" id="DBu-vt-hlo">
                                                                                        <rect key="frame" x="14" y="0.0" width="315" height="51"/>
                                                                                        <color key="backgroundColor" white="0.0" alpha="0.0" colorSpace="custom" customColorSpace="genericGamma22GrayColorSpace"/>
                                                                                        <color key="textColor" white="1" alpha="1" colorSpace="custom" customColorSpace="genericGamma22GrayColorSpace"/>
                                                                                        <fontDescription key="fontDescription" type="boldSystem" pointSize="19"/>
                                                                                        <textInputTraits key="textInputTraits" returnKeyType="next" textContentType="email"/>
                                                                                        <connections>
                                                                                            <outlet property="delegate" destination="yO1-iT-7NP" id="G13-jV-DLX"/>
                                                                                        </connections>
                                                                                    </textField>
                                                                                </subviews>
                                                                                <color key="backgroundColor" white="1" alpha="0.29999999999999999" colorSpace="custom" customColorSpace="genericGamma22GrayColorSpace"/>
                                                                                <constraints>
                                                                                    <constraint firstAttribute="trailingMargin" secondItem="DBu-vt-hlo" secondAttribute="trailing" id="0Lf-vH-juh"/>
                                                                                    <constraint firstItem="DBu-vt-hlo" firstAttribute="centerY" secondItem="gNe-dC-oI1" secondAttribute="centerY" id="kgs-hg-ECM"/>
                                                                                    <constraint firstItem="DBu-vt-hlo" firstAttribute="height" secondItem="gNe-dC-oI1" secondAttribute="height" id="n7y-Xg-8MP"/>
                                                                                    <constraint firstItem="DBu-vt-hlo" firstAttribute="leading" secondItem="gNe-dC-oI1" secondAttribute="leadingMargin" id="sat-rb-OIu"/>
                                                                                    <constraint firstAttribute="height" constant="51" id="tuP-Uo-6qp"/>
                                                                                </constraints>
                                                                                <edgeInsets key="layoutMargins" top="0.0" left="14" bottom="0.0" right="14"/>
                                                                            </view>
                                                                        </subviews>
                                                                    </stackView>
                                                                    <stackView opaque="NO" contentMode="scaleToFill" axis="vertical" spacing="4" translatesAutoresizingMaskIntoConstraints="NO" id="hd5-yc-rcq" userLabel="Password">
                                                                        <rect key="frame" x="0.0" y="87" width="343" height="72"/>
                                                                        <subviews>
                                                                            <stackView opaque="NO" contentMode="scaleToFill" axis="vertical" translatesAutoresizingMaskIntoConstraints="NO" id="lvX-im-C95">
                                                                                <rect key="frame" x="0.0" y="0.0" width="343" height="17"/>
                                                                                <subviews>
                                                                                    <label opaque="NO" userInteractionEnabled="NO" contentMode="left" horizontalHuggingPriority="251" verticalHuggingPriority="251" text="PASSWORD" textAlignment="natural" lineBreakMode="tailTruncation" baselineAdjustment="alignBaselines" adjustsFontSizeToFit="NO" translatesAutoresizingMaskIntoConstraints="NO" id="Ava-XY-7vs">
                                                                                        <rect key="frame" x="14" y="0.0" width="329" height="17"/>
                                                                                        <fontDescription key="fontDescription" type="system" pointSize="14"/>
                                                                                        <color key="textColor" white="1" alpha="0.75" colorSpace="custom" customColorSpace="genericGamma22GrayColorSpace"/>
                                                                                        <nil key="highlightedColor"/>
                                                                                    </label>
                                                                                </subviews>
                                                                                <edgeInsets key="layoutMargins" top="0.0" left="14" bottom="0.0" right="0.0"/>
                                                                            </stackView>
                                                                            <view contentMode="scaleToFill" translatesAutoresizingMaskIntoConstraints="NO" id="cLc-iA-yq5">
                                                                                <rect key="frame" x="0.0" y="21" width="343" height="51"/>
                                                                                <subviews>
                                                                                    <textField opaque="NO" contentMode="scaleToFill" contentHorizontalAlignment="left" contentVerticalAlignment="center" placeholder="••••••••" textAlignment="natural" minimumFontSize="17" translatesAutoresizingMaskIntoConstraints="NO" id="R77-TQ-lVT">
                                                                                        <rect key="frame" x="14" y="0.0" width="315" height="51"/>
                                                                                        <color key="backgroundColor" white="0.0" alpha="0.0" colorSpace="custom" customColorSpace="genericGamma22GrayColorSpace"/>
                                                                                        <color key="textColor" white="1" alpha="1" colorSpace="custom" customColorSpace="genericGamma22GrayColorSpace"/>
                                                                                        <fontDescription key="fontDescription" type="boldSystem" pointSize="19"/>
                                                                                        <textInputTraits key="textInputTraits" returnKeyType="go" enablesReturnKeyAutomatically="YES" secureTextEntry="YES" textContentType="password"/>
                                                                                        <connections>
                                                                                            <outlet property="delegate" destination="yO1-iT-7NP" id="Wpg-DV-BNL"/>
                                                                                        </connections>
                                                                                    </textField>
                                                                                </subviews>
                                                                                <color key="backgroundColor" white="1" alpha="0.29999999999999999" colorSpace="custom" customColorSpace="genericGamma22GrayColorSpace"/>
                                                                                <constraints>
                                                                                    <constraint firstItem="R77-TQ-lVT" firstAttribute="leading" secondItem="cLc-iA-yq5" secondAttribute="leadingMargin" id="130-RD-MwU"/>
                                                                                    <constraint firstAttribute="height" constant="51" id="9Jw-2V-fgf"/>
                                                                                    <constraint firstItem="R77-TQ-lVT" firstAttribute="height" secondItem="cLc-iA-yq5" secondAttribute="height" id="FFf-Bp-LPT"/>
                                                                                    <constraint firstItem="R77-TQ-lVT" firstAttribute="centerY" secondItem="cLc-iA-yq5" secondAttribute="centerY" id="agB-KM-ba3"/>
                                                                                    <constraint firstAttribute="trailingMargin" secondItem="R77-TQ-lVT" secondAttribute="trailing" id="jB5-Ye-cJB"/>
                                                                                </constraints>
                                                                                <edgeInsets key="layoutMargins" top="0.0" left="14" bottom="0.0" right="14"/>
                                                                            </view>
                                                                        </subviews>
                                                                    </stackView>
                                                                </subviews>
                                                            </stackView>
                                                            <button opaque="NO" contentMode="scaleToFill" contentHorizontalAlignment="center" contentVerticalAlignment="center" buttonType="system" lineBreakMode="middleTruncation" translatesAutoresizingMaskIntoConstraints="NO" id="2N5-zd-fUj">
                                                                <rect key="frame" x="0.0" y="191" width="343" height="51"/>
                                                                <color key="backgroundColor" name="SettingsHighlighted"/>
                                                                <constraints>
                                                                    <constraint firstAttribute="height" constant="51" id="4BK-Un-5pl"/>
                                                                </constraints>
                                                                <fontDescription key="fontDescription" type="system" weight="semibold" pointSize="19"/>
                                                                <state key="normal" title="Sign in">
                                                                    <color key="titleColor" white="1" alpha="1" colorSpace="custom" customColorSpace="genericGamma22GrayColorSpace"/>
                                                                </state>
                                                                <connections>
                                                                    <action selector="authenticate" destination="yO1-iT-7NP" eventType="primaryActionTriggered" id="LER-a2-CbC"/>
                                                                </connections>
                                                            </button>
                                                        </subviews>
                                                    </stackView>
                                                </subviews>
                                            </stackView>
                                            <stackView opaque="NO" contentMode="scaleToFill" verticalCompressionResistancePriority="250" axis="vertical" spacing="4" translatesAutoresizingMaskIntoConstraints="NO" id="DBk-rT-ZE8">
                                                <rect key="frame" x="16" y="518.5" width="343" height="96.5"/>
                                                <subviews>
                                                    <label opaque="NO" userInteractionEnabled="NO" contentMode="left" horizontalHuggingPriority="251" verticalHuggingPriority="251" text="Why do we need this?" textAlignment="natural" lineBreakMode="tailTruncation" baselineAdjustment="alignBaselines" adjustsFontSizeToFit="NO" translatesAutoresizingMaskIntoConstraints="NO" id="p9U-0q-Kn8">
                                                        <rect key="frame" x="0.0" y="0.0" width="343" height="20.5"/>
                                                        <fontDescription key="fontDescription" type="boldSystem" pointSize="17"/>
                                                        <color key="textColor" white="1" alpha="1" colorSpace="custom" customColorSpace="genericGamma22GrayColorSpace"/>
                                                        <nil key="highlightedColor"/>
                                                    </label>
                                                    <label opaque="NO" userInteractionEnabled="NO" contentMode="left" horizontalHuggingPriority="251" verticalHuggingPriority="251" verticalCompressionResistancePriority="249" textAlignment="natural" lineBreakMode="tailTruncation" numberOfLines="0" baselineAdjustment="alignBaselines" minimumScaleFactor="0.25" translatesAutoresizingMaskIntoConstraints="NO" id="on2-62-waY">
                                                        <rect key="frame" x="0.0" y="24.5" width="343" height="72"/>
                                                        <string key="text">Your Apple ID is used to configure apps so they can be installed on this device. Your credentials will be stored securely in this device's Keychain and sent only to Apple for authentication.</string>
                                                        <fontDescription key="fontDescription" type="system" pointSize="15"/>
                                                        <color key="textColor" white="1" alpha="0.75" colorSpace="custom" customColorSpace="genericGamma22GrayColorSpace"/>
                                                        <nil key="highlightedColor"/>
                                                    </label>
                                                </subviews>
                                            </stackView>
                                        </subviews>
                                        <constraints>
                                            <constraint firstItem="DBk-rT-ZE8" firstAttribute="top" relation="greaterThanOrEqual" secondItem="YmX-7v-pxh" secondAttribute="bottom" constant="8" symbolic="YES" id="zTU-eY-DWd"/>
                                        </constraints>
                                    </view>
                                </subviews>
                                <constraints>
                                    <constraint firstItem="2wp-qG-f0Z" firstAttribute="leading" secondItem="WXx-hX-AXv" secondAttribute="leading" id="13j-ii-X7W"/>
                                    <constraint firstAttribute="bottom" secondItem="2wp-qG-f0Z" secondAttribute="bottom" id="Ggl-es-C4C"/>
                                    <constraint firstAttribute="trailing" secondItem="2wp-qG-f0Z" secondAttribute="trailing" id="nl1-88-5mM"/>
                                    <constraint firstItem="2wp-qG-f0Z" firstAttribute="top" secondItem="WXx-hX-AXv" secondAttribute="top" id="wiH-lv-L9P"/>
                                </constraints>
                            </scrollView>
                        </subviews>
                        <viewLayoutGuide key="safeArea" id="zMn-DV-fpy"/>
                        <color key="backgroundColor" name="SettingsBackground"/>
                        <constraints>
                            <constraint firstAttribute="bottom" secondItem="WXx-hX-AXv" secondAttribute="bottom" id="0jL-Ky-ju6"/>
                            <constraint firstAttribute="leadingMargin" secondItem="YmX-7v-pxh" secondAttribute="leading" id="2PO-lG-dmB"/>
                            <constraint firstItem="DBk-rT-ZE8" firstAttribute="leading" secondItem="2wp-qG-f0Z" secondAttribute="leadingMargin" id="5AT-nV-ZP9"/>
                            <constraint firstItem="oyW-Fd-ojD" firstAttribute="top" secondItem="zMn-DV-fpy" secondAttribute="top" id="730-db-ukB"/>
                            <constraint firstItem="2wp-qG-f0Z" firstAttribute="bottomMargin" secondItem="DBk-rT-ZE8" secondAttribute="bottom" id="HgY-oY-8KM"/>
                            <constraint firstItem="zMn-DV-fpy" firstAttribute="trailing" secondItem="oyW-Fd-ojD" secondAttribute="trailing" id="KGE-CN-SWf"/>
                            <constraint firstItem="WXx-hX-AXv" firstAttribute="top" secondItem="mjy-4S-hyH" secondAttribute="top" id="LPQ-bF-ic0"/>
                            <constraint firstItem="zMn-DV-fpy" firstAttribute="trailing" secondItem="WXx-hX-AXv" secondAttribute="trailing" id="MG7-A6-pKp"/>
                            <constraint firstAttribute="trailingMargin" secondItem="YmX-7v-pxh" secondAttribute="trailing" id="O4T-nu-o3e"/>
                            <constraint firstItem="zMn-DV-fpy" firstAttribute="bottom" secondItem="oyW-Fd-ojD" secondAttribute="bottom" id="PuX-ab-cEq"/>
                            <constraint firstItem="oyW-Fd-ojD" firstAttribute="leading" secondItem="zMn-DV-fpy" secondAttribute="leading" id="SzC-gC-Nvi"/>
                            <constraint firstItem="2wp-qG-f0Z" firstAttribute="trailingMargin" secondItem="DBk-rT-ZE8" secondAttribute="trailing" id="VCf-bW-2K4"/>
                            <constraint firstItem="WXx-hX-AXv" firstAttribute="leading" secondItem="zMn-DV-fpy" secondAttribute="leading" id="d08-zF-5X6"/>
                            <constraint firstItem="2wp-qG-f0Z" firstAttribute="height" secondItem="oyW-Fd-ojD" secondAttribute="height" id="dFN-pw-TWt"/>
                            <constraint firstItem="YmX-7v-pxh" firstAttribute="top" secondItem="2wp-qG-f0Z" secondAttribute="top" constant="6" id="iUr-Nd-tkt"/>
                            <constraint firstItem="2wp-qG-f0Z" firstAttribute="width" secondItem="oyW-Fd-ojD" secondAttribute="width" id="rYO-GN-0Lk"/>
                        </constraints>
                    </view>
                    <toolbarItems/>
                    <navigationItem key="navigationItem" largeTitleDisplayMode="never" id="jCf-N4-xVD">
                        <barButtonItem key="leftBarButtonItem" title="Close" id="nDc-Zs-wnK">
                            <connections>
                                <action selector="cancel:" destination="yO1-iT-7NP" id="xls-in-Pre"/>
                            </connections>
                        </barButtonItem>
                    </navigationItem>
                    <simulatedNavigationBarMetrics key="simulatedTopBarMetrics" prompted="NO"/>
                    <nil key="simulatedBottomBarMetrics"/>
                    <connections>
                        <outlet property="appleIDBackgroundView" destination="gNe-dC-oI1" id="lab-WG-pyJ"/>
                        <outlet property="appleIDTextField" destination="DBu-vt-hlo" id="ZMK-9K-phY"/>
                        <outlet property="contentStackView" destination="YmX-7v-pxh" id="ZX5-Af-cEB"/>
                        <outlet property="passwordBackgroundView" destination="cLc-iA-yq5" id="2JD-nS-Gf7"/>
                        <outlet property="passwordTextField" destination="R77-TQ-lVT" id="cLQ-Wn-MsE"/>
                        <outlet property="scrollView" destination="WXx-hX-AXv" id="hOb-gl-0OP"/>
                        <outlet property="signInButton" destination="2N5-zd-fUj" id="ul1-bh-4l4"/>
                    </connections>
                </viewController>
                <placeholder placeholderIdentifier="IBFirstResponder" id="U7A-Cx-Bo9" userLabel="First Responder" sceneMemberID="firstResponder"/>
            </objects>
            <point key="canvasLocation" x="605.60000000000002" y="736.28185907046486"/>
        </scene>
        <!--How it works-->
        <scene sceneID="dMt-EA-SGy">
            <objects>
                <viewController storyboardIdentifier="instructionsViewController" hidesBottomBarWhenPushed="YES" id="aFi-fb-W0B" customClass="InstructionsViewController" customModule="AltStore" customModuleProvider="target" sceneMemberID="viewController">
                    <view key="view" contentMode="scaleToFill" preservesSuperviewLayoutMargins="YES" id="Otz-hn-WGS">
                        <rect key="frame" x="0.0" y="0.0" width="375" height="667"/>
                        <autoresizingMask key="autoresizingMask" widthSizable="YES" heightSizable="YES"/>
                        <subviews>
                            <stackView opaque="NO" contentMode="scaleToFill" preservesSuperviewLayoutMargins="YES" axis="vertical" distribution="equalSpacing" translatesAutoresizingMaskIntoConstraints="NO" id="bp6-55-IG2">
                                <rect key="frame" x="0.0" y="44" width="375" height="564"/>
                                <subviews>
                                    <stackView opaque="NO" contentMode="scaleToFill" alignment="center" spacing="20" translatesAutoresizingMaskIntoConstraints="NO" id="FjP-tm-w7K">
                                        <rect key="frame" x="16" y="35" width="343" height="95.5"/>
                                        <subviews>
                                            <label opaque="NO" userInteractionEnabled="NO" contentMode="left" horizontalHuggingPriority="251" verticalHuggingPriority="251" text="1" textAlignment="right" lineBreakMode="tailTruncation" baselineAdjustment="alignBaselines" adjustsFontSizeToFit="NO" translatesAutoresizingMaskIntoConstraints="NO" id="i9V-3h-B8f">
                                                <rect key="frame" x="0.0" y="0.0" width="59" height="95.5"/>
                                                <constraints>
                                                    <constraint firstAttribute="width" constant="59" id="ILg-0e-PW8"/>
                                                </constraints>
                                                <fontDescription key="fontDescription" type="system" weight="black" pointSize="80"/>
                                                <color key="textColor" white="1" alpha="0.5" colorSpace="custom" customColorSpace="genericGamma22GrayColorSpace"/>
                                                <nil key="highlightedColor"/>
                                            </label>
                                            <stackView opaque="NO" contentMode="scaleToFill" axis="vertical" spacing="5" translatesAutoresizingMaskIntoConstraints="NO" id="Q20-ml-9D0">
                                                <rect key="frame" x="79" y="16" width="264" height="64"/>
                                                <subviews>
                                                    <label opaque="NO" userInteractionEnabled="NO" contentMode="left" horizontalHuggingPriority="251" verticalHuggingPriority="251" text="Launch SideStore" textAlignment="natural" lineBreakMode="tailTruncation" baselineAdjustment="alignBaselines" minimumScaleFactor="0.5" translatesAutoresizingMaskIntoConstraints="NO" id="XKD-XH-eB0">
                                                        <rect key="frame" x="0.0" y="0.0" width="264" height="20.5"/>
                                                        <fontDescription key="fontDescription" type="boldSystem" pointSize="17"/>
                                                        <color key="textColor" white="1" alpha="1" colorSpace="custom" customColorSpace="genericGamma22GrayColorSpace"/>
                                                        <nil key="highlightedColor"/>
                                                    </label>
                                                    <label opaque="NO" userInteractionEnabled="NO" contentMode="left" horizontalHuggingPriority="251" verticalHuggingPriority="251" text="Leave SideStore running in the background on your idevice." textAlignment="natural" lineBreakMode="tailTruncation" numberOfLines="2" baselineAdjustment="alignBaselines" minimumScaleFactor="0.5" translatesAutoresizingMaskIntoConstraints="NO" id="6HP-Xh-sAH">
                                                        <rect key="frame" x="0.0" y="25.5" width="264" height="38.5"/>
                                                        <fontDescription key="fontDescription" type="system" pointSize="16"/>
                                                        <color key="textColor" white="1" alpha="0.59999999999999998" colorSpace="custom" customColorSpace="genericGamma22GrayColorSpace"/>
                                                        <nil key="highlightedColor"/>
                                                    </label>
                                                </subviews>
                                            </stackView>
                                        </subviews>
                                    </stackView>
                                    <stackView opaque="NO" contentMode="scaleToFill" alignment="center" spacing="20" translatesAutoresizingMaskIntoConstraints="NO" id="LpI-Jt-SzX">
                                        <rect key="frame" x="16" y="168" width="343" height="95.5"/>
                                        <subviews>
                                            <label opaque="NO" userInteractionEnabled="NO" contentMode="left" horizontalHuggingPriority="251" verticalHuggingPriority="251" text="2" textAlignment="right" lineBreakMode="tailTruncation" baselineAdjustment="alignBaselines" adjustsFontSizeToFit="NO" translatesAutoresizingMaskIntoConstraints="NO" id="0LW-eE-qHa">
                                                <rect key="frame" x="0.0" y="0.0" width="59" height="95.5"/>
                                                <constraints>
                                                    <constraint firstAttribute="width" constant="59" id="HzE-AA-eE5"/>
                                                </constraints>
                                                <fontDescription key="fontDescription" type="system" weight="black" pointSize="80"/>
                                                <color key="textColor" white="1" alpha="0.5" colorSpace="custom" customColorSpace="genericGamma22GrayColorSpace"/>
                                                <nil key="highlightedColor"/>
                                            </label>
                                            <stackView opaque="NO" contentMode="scaleToFill" axis="vertical" spacing="5" translatesAutoresizingMaskIntoConstraints="NO" id="dMu-eg-gIO">
                                                <rect key="frame" x="79" y="17" width="264" height="61.5"/>
                                                <subviews>
                                                    <label opaque="NO" userInteractionEnabled="NO" contentMode="left" horizontalHuggingPriority="251" verticalHuggingPriority="251" text="Connect to Wi-Fi and VPN" textAlignment="natural" lineBreakMode="tailTruncation" baselineAdjustment="alignBaselines" minimumScaleFactor="0.5" translatesAutoresizingMaskIntoConstraints="NO" id="esj-pD-D4A">
                                                        <rect key="frame" x="0.0" y="0.0" width="264" height="20.5"/>
                                                        <fontDescription key="fontDescription" type="boldSystem" pointSize="17"/>
                                                        <color key="textColor" white="1" alpha="1" colorSpace="custom" customColorSpace="genericGamma22GrayColorSpace"/>
                                                        <nil key="highlightedColor"/>
                                                    </label>
                                                    <label opaque="NO" userInteractionEnabled="NO" contentMode="left" horizontalHuggingPriority="251" verticalHuggingPriority="251" text="Enable SideStore VPN in Wireguard and be able to use Sidestore on the go." textAlignment="natural" lineBreakMode="tailTruncation" numberOfLines="2" baselineAdjustment="alignBaselines" minimumScaleFactor="0.5" translatesAutoresizingMaskIntoConstraints="NO" id="4rk-ge-FSj">
                                                        <rect key="frame" x="0.0" y="25.5" width="264" height="36"/>
                                                        <fontDescription key="fontDescription" type="system" pointSize="16"/>
                                                        <color key="textColor" white="1" alpha="0.59999999999999998" colorSpace="custom" customColorSpace="genericGamma22GrayColorSpace"/>
                                                        <nil key="highlightedColor"/>
                                                    </label>
                                                </subviews>
                                            </stackView>
                                        </subviews>
                                    </stackView>
                                    <stackView opaque="NO" contentMode="scaleToFill" alignment="center" spacing="20" translatesAutoresizingMaskIntoConstraints="NO" id="tfb-ja-9UC">
                                        <rect key="frame" x="16" y="300.5" width="343" height="95.5"/>
                                        <subviews>
                                            <label opaque="NO" userInteractionEnabled="NO" contentMode="left" horizontalHuggingPriority="251" verticalHuggingPriority="251" text="3" textAlignment="right" lineBreakMode="tailTruncation" baselineAdjustment="alignBaselines" adjustsFontSizeToFit="NO" translatesAutoresizingMaskIntoConstraints="NO" id="nVr-El-Csi">
                                                <rect key="frame" x="0.0" y="0.0" width="59" height="95.5"/>
                                                <constraints>
                                                    <constraint firstAttribute="width" constant="59" id="fRj-b4-VTe"/>
                                                </constraints>
                                                <fontDescription key="fontDescription" type="system" weight="black" pointSize="80"/>
                                                <color key="textColor" white="1" alpha="0.5" colorSpace="custom" customColorSpace="genericGamma22GrayColorSpace"/>
                                                <nil key="highlightedColor"/>
                                            </label>
                                            <stackView opaque="NO" contentMode="scaleToFill" axis="vertical" spacing="5" translatesAutoresizingMaskIntoConstraints="NO" id="z6Y-zi-teL">
                                                <rect key="frame" x="79" y="16" width="264" height="64"/>
                                                <subviews>
                                                    <label opaque="NO" userInteractionEnabled="NO" contentMode="left" horizontalHuggingPriority="251" verticalHuggingPriority="251" text="Download Apps" textAlignment="natural" lineBreakMode="tailTruncation" baselineAdjustment="alignBaselines" minimumScaleFactor="0.5" translatesAutoresizingMaskIntoConstraints="NO" id="JeJ-bk-UCA">
                                                        <rect key="frame" x="0.0" y="0.0" width="264" height="20.5"/>
                                                        <fontDescription key="fontDescription" type="boldSystem" pointSize="17"/>
                                                        <color key="textColor" white="1" alpha="1" colorSpace="custom" customColorSpace="genericGamma22GrayColorSpace"/>
                                                        <nil key="highlightedColor"/>
                                                    </label>
                                                    <label opaque="NO" userInteractionEnabled="NO" contentMode="left" horizontalHuggingPriority="251" verticalHuggingPriority="251" text="Browse and download apps directly from SideStore." textAlignment="natural" lineBreakMode="tailTruncation" numberOfLines="2" baselineAdjustment="alignBaselines" minimumScaleFactor="0.5" translatesAutoresizingMaskIntoConstraints="NO" id="M7T-9j-uyt">
                                                        <rect key="frame" x="0.0" y="25.5" width="264" height="38.5"/>
                                                        <fontDescription key="fontDescription" type="system" pointSize="16"/>
                                                        <color key="textColor" white="1" alpha="0.59999999999999998" colorSpace="custom" customColorSpace="genericGamma22GrayColorSpace"/>
                                                        <nil key="highlightedColor"/>
                                                    </label>
                                                </subviews>
                                            </stackView>
                                        </subviews>
                                    </stackView>
                                    <stackView opaque="NO" contentMode="scaleToFill" alignment="center" spacing="20" translatesAutoresizingMaskIntoConstraints="NO" id="X3r-G1-vf2">
                                        <rect key="frame" x="16" y="433.5" width="343" height="95.5"/>
                                        <subviews>
                                            <label opaque="NO" userInteractionEnabled="NO" contentMode="left" horizontalHuggingPriority="251" verticalHuggingPriority="251" text="4" textAlignment="right" lineBreakMode="tailTruncation" baselineAdjustment="alignBaselines" adjustsFontSizeToFit="NO" translatesAutoresizingMaskIntoConstraints="NO" id="i2U-NL-plG">
                                                <rect key="frame" x="0.0" y="0.0" width="59" height="95.5"/>
                                                <constraints>
                                                    <constraint firstAttribute="width" constant="59" id="4Qg-s9-p7s"/>
                                                </constraints>
                                                <fontDescription key="fontDescription" type="system" weight="black" pointSize="80"/>
                                                <color key="textColor" white="1" alpha="0.5" colorSpace="custom" customColorSpace="genericGamma22GrayColorSpace"/>
                                                <nil key="highlightedColor"/>
                                            </label>
                                            <stackView opaque="NO" contentMode="scaleToFill" axis="vertical" spacing="5" translatesAutoresizingMaskIntoConstraints="NO" id="Xs6-pJ-PUz">
                                                <rect key="frame" x="79" y="17" width="264" height="62"/>
                                                <subviews>
                                                    <label opaque="NO" userInteractionEnabled="NO" contentMode="left" horizontalHuggingPriority="251" verticalHuggingPriority="251" text="Apps Refresh Automatically" textAlignment="natural" lineBreakMode="tailTruncation" baselineAdjustment="alignBaselines" minimumScaleFactor="0.5" translatesAutoresizingMaskIntoConstraints="NO" id="nvb-Aq-sYa">
                                                        <rect key="frame" x="0.0" y="0.0" width="264" height="20.5"/>
                                                        <fontDescription key="fontDescription" type="boldSystem" pointSize="17"/>
                                                        <color key="textColor" white="1" alpha="1" colorSpace="custom" customColorSpace="genericGamma22GrayColorSpace"/>
                                                        <nil key="highlightedColor"/>
                                                    </label>
<<<<<<< HEAD
                                                    <label opaque="NO" userInteractionEnabled="NO" contentMode="left" horizontalHuggingPriority="251" verticalHuggingPriority="251" text="Apps are refreshed in the background while you are on SideStore VPN!" textAlignment="natural" lineBreakMode="tailTruncation" numberOfLines="2" baselineAdjustment="alignBaselines" minimumScaleFactor="0.5" translatesAutoresizingMaskIntoConstraints="NO" id="HU5-Hv-E3d">
=======
                                                    <label opaque="NO" userInteractionEnabled="NO" contentMode="left" horizontalHuggingPriority="251" verticalHuggingPriority="251" text="Apps are refreshed in the background While your on SideStore VPN!" textAlignment="natural" lineBreakMode="tailTruncation" numberOfLines="2" baselineAdjustment="alignBaselines" minimumScaleFactor="0.5" translatesAutoresizingMaskIntoConstraints="NO" id="HU5-Hv-E3d">
>>>>>>> d06595f6
                                                        <rect key="frame" x="0.0" y="25.5" width="264" height="36.5"/>
                                                        <fontDescription key="fontDescription" type="system" pointSize="16"/>
                                                        <color key="textColor" white="1" alpha="0.59999999999999998" colorSpace="custom" customColorSpace="genericGamma22GrayColorSpace"/>
                                                        <nil key="highlightedColor"/>
                                                    </label>
                                                </subviews>
                                            </stackView>
                                        </subviews>
                                    </stackView>
                                </subviews>
                                <edgeInsets key="layoutMargins" top="35" left="0.0" bottom="35" right="0.0"/>
                            </stackView>
                            <button opaque="NO" contentMode="scaleToFill" contentHorizontalAlignment="center" contentVerticalAlignment="center" buttonType="system" lineBreakMode="middleTruncation" translatesAutoresizingMaskIntoConstraints="NO" id="qZ9-AR-2zK">
                                <rect key="frame" x="16" y="608" width="343" height="51"/>
                                <color key="backgroundColor" name="SettingsHighlighted"/>
                                <constraints>
                                    <constraint firstAttribute="height" constant="51" id="LQz-qG-ZJK"/>
                                </constraints>
                                <fontDescription key="fontDescription" type="system" weight="semibold" pointSize="19"/>
                                <state key="normal" title="Got it">
                                    <color key="titleColor" white="1" alpha="1" colorSpace="custom" customColorSpace="genericGamma22GrayColorSpace"/>
                                </state>
                                <connections>
                                    <action selector="dismiss" destination="aFi-fb-W0B" eventType="primaryActionTriggered" id="sBq-zj-Mln"/>
                                </connections>
                            </button>
                        </subviews>
                        <viewLayoutGuide key="safeArea" id="Zek-aC-HOO"/>
                        <color key="backgroundColor" name="SettingsBackground"/>
                        <constraints>
                            <constraint firstItem="qZ9-AR-2zK" firstAttribute="top" secondItem="bp6-55-IG2" secondAttribute="bottom" id="3yt-cr-swd"/>
                            <constraint firstItem="bp6-55-IG2" firstAttribute="top" secondItem="Zek-aC-HOO" secondAttribute="top" id="42S-q2-YZn"/>
                            <constraint firstAttribute="trailingMargin" secondItem="qZ9-AR-2zK" secondAttribute="trailing" id="8b4-iU-U7R"/>
                            <constraint firstItem="bp6-55-IG2" firstAttribute="leading" secondItem="Zek-aC-HOO" secondAttribute="leading" id="K1R-1r-FP3"/>
                            <constraint firstItem="Zek-aC-HOO" firstAttribute="trailing" secondItem="bp6-55-IG2" secondAttribute="trailing" id="aKV-sS-alh"/>
                            <constraint firstAttribute="bottomMargin" secondItem="qZ9-AR-2zK" secondAttribute="bottom" id="e8e-9l-Mkt"/>
                            <constraint firstItem="qZ9-AR-2zK" firstAttribute="leading" secondItem="Otz-hn-WGS" secondAttribute="leadingMargin" id="t2b-3e-6ld"/>
                        </constraints>
                    </view>
                    <navigationItem key="navigationItem" title="How it works" largeTitleDisplayMode="always" id="bCq-Jq-gf1"/>
                    <simulatedNavigationBarMetrics key="simulatedTopBarMetrics" prompted="NO"/>
                    <connections>
                        <outlet property="contentStackView" destination="bp6-55-IG2" id="k0Q-yS-Dxp"/>
                        <outlet property="dismissButton" destination="qZ9-AR-2zK" id="w5c-v6-TcC"/>
                    </connections>
                </viewController>
                <placeholder placeholderIdentifier="IBFirstResponder" id="3Q4-ya-qhc" userLabel="First Responder" sceneMemberID="firstResponder"/>
            </objects>
            <point key="canvasLocation" x="1353" y="736"/>
        </scene>
        <!--Refresh AltStore-->
        <scene sceneID="9Vh-dM-OqX">
            <objects>
                <viewController storyboardIdentifier="refreshAltStoreViewController" id="aoK-yE-UVT" customClass="RefreshAltStoreViewController" customModule="AltStore" customModuleProvider="target" sceneMemberID="viewController">
                    <view key="view" contentMode="scaleToFill" preservesSuperviewLayoutMargins="YES" id="R83-kV-365">
                        <rect key="frame" x="0.0" y="0.0" width="375" height="667"/>
                        <autoresizingMask key="autoresizingMask" widthSizable="YES" heightSizable="YES"/>
                        <subviews>
                            <view contentMode="scaleToFill" translatesAutoresizingMaskIntoConstraints="NO" id="fpO-Bf-gFY" customClass="RSTPlaceholderView">
                                <rect key="frame" x="0.0" y="0.0" width="375" height="667"/>
                            </view>
                            <stackView opaque="NO" contentMode="scaleToFill" axis="vertical" spacing="8" translatesAutoresizingMaskIntoConstraints="NO" id="tDQ-ao-1Jg">
                                <rect key="frame" x="16" y="570" width="343" height="89"/>
                                <subviews>
                                    <button opaque="NO" contentMode="scaleToFill" contentHorizontalAlignment="center" contentVerticalAlignment="center" buttonType="system" lineBreakMode="middleTruncation" translatesAutoresizingMaskIntoConstraints="NO" id="xcg-hT-tDe" customClass="PillButton" customModule="AltStore" customModuleProvider="target">
                                        <rect key="frame" x="0.0" y="0.0" width="343" height="51"/>
                                        <color key="backgroundColor" name="SettingsHighlighted"/>
                                        <constraints>
                                            <constraint firstAttribute="height" constant="51" id="SJA-N9-Z6u"/>
                                        </constraints>
                                        <fontDescription key="fontDescription" type="system" weight="semibold" pointSize="19"/>
                                        <color key="tintColor" name="SettingsHighlighted"/>
                                        <state key="normal" title="Refresh Now">
                                            <color key="titleColor" white="1" alpha="1" colorSpace="custom" customColorSpace="genericGamma22GrayColorSpace"/>
                                        </state>
                                        <connections>
                                            <action selector="refreshAltStore:" destination="aoK-yE-UVT" eventType="primaryActionTriggered" id="WQu-9b-Zgg"/>
                                        </connections>
                                    </button>
                                    <button opaque="NO" contentMode="scaleToFill" contentHorizontalAlignment="center" contentVerticalAlignment="center" buttonType="system" lineBreakMode="middleTruncation" translatesAutoresizingMaskIntoConstraints="NO" id="qua-VA-asJ">
                                        <rect key="frame" x="0.0" y="59" width="343" height="30"/>
                                        <fontDescription key="fontDescription" type="boldSystem" pointSize="15"/>
                                        <state key="normal" title="Refresh Later">
                                            <color key="titleColor" white="1" alpha="1" colorSpace="custom" customColorSpace="genericGamma22GrayColorSpace"/>
                                        </state>
                                        <connections>
                                            <action selector="cancel:" destination="aoK-yE-UVT" eventType="primaryActionTriggered" id="ffO-0a-LdE"/>
                                        </connections>
                                    </button>
                                </subviews>
                            </stackView>
                        </subviews>
                        <viewLayoutGuide key="safeArea" id="iwE-xE-ziz"/>
                        <color key="backgroundColor" name="SettingsBackground"/>
                        <constraints>
                            <constraint firstItem="fpO-Bf-gFY" firstAttribute="leading" secondItem="iwE-xE-ziz" secondAttribute="leading" id="A77-nX-Wg2"/>
                            <constraint firstAttribute="trailingMargin" secondItem="tDQ-ao-1Jg" secondAttribute="trailing" id="KPg-sO-Rnc"/>
                            <constraint firstItem="fpO-Bf-gFY" firstAttribute="trailing" secondItem="iwE-xE-ziz" secondAttribute="trailing" id="SGI-1D-Eaw"/>
                            <constraint firstItem="fpO-Bf-gFY" firstAttribute="bottom" secondItem="R83-kV-365" secondAttribute="bottom" id="cHl-7X-dW1"/>
                            <constraint firstAttribute="bottomMargin" secondItem="tDQ-ao-1Jg" secondAttribute="bottom" id="kLN-e7-BJE"/>
                            <constraint firstItem="fpO-Bf-gFY" firstAttribute="top" secondItem="R83-kV-365" secondAttribute="top" id="oKo-10-7kD"/>
                            <constraint firstItem="tDQ-ao-1Jg" firstAttribute="leading" secondItem="R83-kV-365" secondAttribute="leadingMargin" id="zEt-Xr-kJx"/>
                        </constraints>
                    </view>
                    <navigationItem key="navigationItem" title="Refresh AltStore" largeTitleDisplayMode="always" id="5nk-NR-jtV"/>
                    <simulatedNavigationBarMetrics key="simulatedTopBarMetrics" prompted="NO"/>
                    <connections>
                        <outlet property="placeholderView" destination="fpO-Bf-gFY" id="q7d-au-d94"/>
                    </connections>
                </viewController>
                <placeholder placeholderIdentifier="IBFirstResponder" id="Chr-7g-qEw" userLabel="First Responder" customClass="UIResponder" sceneMemberID="firstResponder"/>
            </objects>
            <point key="canvasLocation" x="2967" y="736"/>
        </scene>
        <!--Select a Team-->
        <scene sceneID="ioQ-WB-CLJ">
            <objects>
                <viewController storyboardIdentifier="selectTeamViewController" hidesBottomBarWhenPushed="YES" id="kOD-4P-a6L" customClass="SelectTeamViewController" customModule="AltStore" customModuleProvider="target" sceneMemberID="viewController">
                    <tableView key="view" clipsSubviews="YES" contentMode="scaleToFill" alwaysBounceVertical="YES" indicatorStyle="white" dataMode="prototypes" style="grouped" separatorStyle="none" rowHeight="60" estimatedRowHeight="-1" sectionHeaderHeight="18" sectionFooterHeight="18" id="fWW-kX-ifH">
                        <rect key="frame" x="0.0" y="0.0" width="375" height="667"/>
                        <autoresizingMask key="autoresizingMask" widthSizable="YES" heightSizable="YES"/>
                        <color key="backgroundColor" name="SettingsBackground"/>
                        <color key="tintColor" white="1" alpha="1" colorSpace="custom" customColorSpace="genericGamma22GrayColorSpace"/>
                        <color key="separatorColor" white="1" alpha="0.25" colorSpace="custom" customColorSpace="genericGamma22GrayColorSpace"/>
                        <prototypes>
                            <tableViewCell clipsSubviews="YES" contentMode="scaleToFill" preservesSuperviewLayoutMargins="YES" selectionStyle="default" accessoryType="disclosureIndicator" indentationWidth="10" reuseIdentifier="TeamCell" textLabel="6ip-34-gmM" detailTextLabel="knk-Wf-PKf" style="IBUITableViewCellStyleSubtitle" id="qeQ-eb-2SC" customClass="InsetGroupTableViewCell" customModule="AltStore" customModuleProvider="target">
                                <rect key="frame" x="0.0" y="55.5" width="375" height="60"/>
                                <autoresizingMask key="autoresizingMask"/>
                                <tableViewCellContentView key="contentView" opaque="NO" clipsSubviews="YES" multipleTouchEnabled="YES" contentMode="center" preservesSuperviewLayoutMargins="YES" insetsLayoutMarginsFromSafeArea="NO" tableViewCell="qeQ-eb-2SC" id="bT4-Fc-u6I">
                                    <rect key="frame" x="0.0" y="0.0" width="334" height="60"/>
                                    <autoresizingMask key="autoresizingMask"/>
                                    <subviews>
                                        <label opaque="NO" multipleTouchEnabled="YES" contentMode="left" insetsLayoutMarginsFromSafeArea="NO" text="Team 1" textAlignment="natural" lineBreakMode="tailTruncation" baselineAdjustment="alignBaselines" adjustsFontSizeToFit="NO" id="6ip-34-gmM">
                                            <rect key="frame" x="30" y="10" width="56.5" height="20.5"/>
                                            <autoresizingMask key="autoresizingMask"/>
                                            <fontDescription key="fontDescription" type="boldSystem" pointSize="17"/>
                                            <color key="textColor" white="1" alpha="1" colorSpace="custom" customColorSpace="genericGamma22GrayColorSpace"/>
                                            <nil key="highlightedColor"/>
                                        </label>
                                        <label opaque="NO" multipleTouchEnabled="YES" contentMode="left" insetsLayoutMarginsFromSafeArea="NO" text="Description" textAlignment="natural" lineBreakMode="tailTruncation" baselineAdjustment="alignBaselines" adjustsFontSizeToFit="NO" id="knk-Wf-PKf">
                                            <rect key="frame" x="30" y="33.5" width="70" height="14.5"/>
                                            <autoresizingMask key="autoresizingMask"/>
                                            <fontDescription key="fontDescription" type="boldSystem" pointSize="12"/>
                                            <color key="textColor" white="1" alpha="1" colorSpace="custom" customColorSpace="genericGamma22GrayColorSpace"/>
                                            <nil key="highlightedColor"/>
                                        </label>
                                    </subviews>
                                </tableViewCellContentView>
                                <color key="backgroundColor" white="1" alpha="0.14999999999999999" colorSpace="custom" customColorSpace="genericGamma22GrayColorSpace"/>
                                <edgeInsets key="layoutMargins" top="8" left="30" bottom="8" right="30"/>
                                <userDefinedRuntimeAttributes>
                                    <userDefinedRuntimeAttribute type="number" keyPath="style">
                                        <integer key="value" value="0"/>
                                    </userDefinedRuntimeAttribute>
                                    <userDefinedRuntimeAttribute type="boolean" keyPath="isSelectable" value="YES"/>
                                </userDefinedRuntimeAttributes>
                            </tableViewCell>
                        </prototypes>
                        <sections/>
                        <connections>
                            <outlet property="dataSource" destination="kOD-4P-a6L" id="OLE-fk-1MD"/>
                            <outlet property="delegate" destination="kOD-4P-a6L" id="t9T-jO-TrR"/>
                        </connections>
                    </tableView>
                    <navigationItem key="navigationItem" title="Select a Team" largeTitleDisplayMode="always" id="qxJ-Go-OPq"/>
                    <simulatedNavigationBarMetrics key="simulatedTopBarMetrics" prompted="NO"/>
                </viewController>
                <placeholder placeholderIdentifier="IBFirstResponder" id="yH5-jU-aez" userLabel="First Responder" sceneMemberID="firstResponder"/>
            </objects>
            <point key="canvasLocation" x="1401" y="734"/>

        </scene>
</scenes>
<color key="tintColor" name="Primary"/>
<resources>
    <namedColor name="Primary">
        <color red="0.0040000001899898052" green="0.50199997425079346" blue="0.51800000667572021" alpha="1" colorSpace="custom" customColorSpace="sRGB"/>
    </namedColor>
        <namedColor name="SettingsBackground">
            <color red="0.0039215686274509803" green="0.50196078431372548" blue="0.51764705882352946" alpha="1" colorSpace="custom" customColorSpace="sRGB"/>
        </namedColor>
        <namedColor name="SettingsHighlighted">
            <color red="0.0080000003799796104" green="0.32199999690055847" blue="0.40400001406669617" alpha="1" colorSpace="custom" customColorSpace="sRGB"/>
        </namedColor>
    </resources>
</document><|MERGE_RESOLUTION|>--- conflicted
+++ resolved
@@ -312,7 +312,7 @@
                                             <stackView opaque="NO" contentMode="scaleToFill" axis="vertical" spacing="5" translatesAutoresizingMaskIntoConstraints="NO" id="dMu-eg-gIO">
                                                 <rect key="frame" x="79" y="17" width="264" height="61.5"/>
                                                 <subviews>
-                                                    <label opaque="NO" userInteractionEnabled="NO" contentMode="left" horizontalHuggingPriority="251" verticalHuggingPriority="251" text="Connect to Wi-Fi and VPN" textAlignment="natural" lineBreakMode="tailTruncation" baselineAdjustment="alignBaselines" minimumScaleFactor="0.5" translatesAutoresizingMaskIntoConstraints="NO" id="esj-pD-D4A">
+                                                    <label opaque="NO" userInteractionEnabled="NO" contentMode="left" horizontalHuggingPriority="251" verticalHuggingPriority="251" text="Connect to Wi-Fi" textAlignment="natural" lineBreakMode="tailTruncation" baselineAdjustment="alignBaselines" minimumScaleFactor="0.5" translatesAutoresizingMaskIntoConstraints="NO" id="esj-pD-D4A">
                                                         <rect key="frame" x="0.0" y="0.0" width="264" height="20.5"/>
                                                         <fontDescription key="fontDescription" type="boldSystem" pointSize="17"/>
                                                         <color key="textColor" white="1" alpha="1" colorSpace="custom" customColorSpace="genericGamma22GrayColorSpace"/>
@@ -380,11 +380,7 @@
                                                         <color key="textColor" white="1" alpha="1" colorSpace="custom" customColorSpace="genericGamma22GrayColorSpace"/>
                                                         <nil key="highlightedColor"/>
                                                     </label>
-<<<<<<< HEAD
                                                     <label opaque="NO" userInteractionEnabled="NO" contentMode="left" horizontalHuggingPriority="251" verticalHuggingPriority="251" text="Apps are refreshed in the background while you are on SideStore VPN!" textAlignment="natural" lineBreakMode="tailTruncation" numberOfLines="2" baselineAdjustment="alignBaselines" minimumScaleFactor="0.5" translatesAutoresizingMaskIntoConstraints="NO" id="HU5-Hv-E3d">
-=======
-                                                    <label opaque="NO" userInteractionEnabled="NO" contentMode="left" horizontalHuggingPriority="251" verticalHuggingPriority="251" text="Apps are refreshed in the background While your on SideStore VPN!" textAlignment="natural" lineBreakMode="tailTruncation" numberOfLines="2" baselineAdjustment="alignBaselines" minimumScaleFactor="0.5" translatesAutoresizingMaskIntoConstraints="NO" id="HU5-Hv-E3d">
->>>>>>> d06595f6
                                                         <rect key="frame" x="0.0" y="25.5" width="264" height="36.5"/>
                                                         <fontDescription key="fontDescription" type="system" pointSize="16"/>
                                                         <color key="textColor" white="1" alpha="0.59999999999999998" colorSpace="custom" customColorSpace="genericGamma22GrayColorSpace"/>
