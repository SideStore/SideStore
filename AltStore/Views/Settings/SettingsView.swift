--- conflicted
+++ resolved
@@ -36,11 +36,7 @@
 
     @State var externalURLToShow: URL?
     
-<<<<<<< HEAD
-    let appVersion = Bundle.main.infoDictionary?["CFBundleShortVersionString"] as? String ?? "Unknown"
-=======
     let appVersion = Bundle.main.infoDictionary?["CFBundleShortVersionString"] as? String ?? "Unknown Version"
->>>>>>> 3466870d
     
     var body: some View {
         List {
