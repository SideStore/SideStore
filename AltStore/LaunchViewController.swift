--- conflicted
+++ resolved
@@ -14,14 +14,11 @@
 import AltStoreCore
 import UniformTypeIdentifiers
 
-<<<<<<< HEAD
 final class LaunchViewController: RSTLaunchViewController, UIDocumentPickerDelegate {
-=======
 let pairingFileName = "ALTPairingFile.mobiledevicepairing"
 
 final class LaunchViewController: RSTLaunchViewController, UIDocumentPickerDelegate
 {
->>>>>>> b3abf69a
     private var didFinishLaunching = false
     
     private var destinationViewController: UIViewController!
@@ -136,12 +133,7 @@
             try pairing_string?.write(to: pairingFile, atomically: true, encoding: String.Encoding.utf8)
             
             // Start minimuxer now that we have a file
-<<<<<<< HEAD
-            self.start_minimuxer_threads(pairing_string!)
-            
-=======
             start_minimuxer_threads(pairing_string!)
->>>>>>> b3abf69a
         } catch {
             self.displayError("Unable to read pairing file")
         }
@@ -157,7 +149,6 @@
     }
     
     func start_minimuxer_threads(_ pairing_file: String) {
-<<<<<<< HEAD
         set_usbmuxd_socket()
         #if false // Retries
         var res = start_minimuxer(pairing_file: pairing_file)
@@ -172,7 +163,6 @@
         #endif
         if res != 0 {
             self.displayError("minimuxer failed to start. Incorrect arguments were passed.")
-=======
         target_minimuxer_address()
         let documentsDirectory = FileManager.default.documentsDirectory.absoluteString
         do {
@@ -180,7 +170,6 @@
         } catch {
             try! FileManager.default.removeItem(at: FileManager.default.documentsDirectory.appendingPathComponent("\(pairingFileName)"))
             displayError("minimuxer failed to start, please restart SideStore. \((error as? LocalizedError)?.failureReason ?? "UNKNOWN ERROR!!!!!! REPORT TO GITHUB ISSUES!")")
->>>>>>> b3abf69a
         }
         start_auto_mounter(documentsDirectory)
     }
