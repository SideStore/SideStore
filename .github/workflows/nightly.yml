--- conflicted
+++ resolved
@@ -34,16 +34,11 @@
           path: .nightly-build-num
           key: nightly-build-num
 
-<<<<<<< HEAD
-      - name: Increase nightly build number and set as version
-        run: bash .github/workflows/increase-nightly-build-num.sh
-=======
       # - name: Build minimuxer
       #   run: cd Dependencies/minimuxer && cargo build --release --target aarch64-apple-ios
 
       - name: Add ultra nightly suffix to version
         run: sed -e '/MARKETING_VERSION = .*/s/$/-ultra-nightly.${{ github.run_number }}/' -i '' Build.xcconfig
->>>>>>> cad2add5
 
       - name: Setup Xcode
         uses: maxim-lobanov/setup-xcode@v1.4.1
@@ -87,14 +82,8 @@
           files: SideStore.ipa
           body: |
             This is an ⚠️ **EXPERIMENTAL** ⚠️ nightly build for commit [${{ github.sha }}](https://github.com/${{ github.repository }}/commit/${{ github.sha }}).
-            
-<<<<<<< HEAD
-            Nightly builds are **extremely experimental builds only meant to be used by developers and alpha testers. They often contain bugs and experimental features. Use at your own risk!**
-            
-            If you want to try out new features early but want a lower chance of bugs, you can look at [SideStore Beta](https://github.com/${{ github.repository }}/releases?q=beta).
-=======
+
             Ultra nightly builds are like [nightly builds](https://github.com/SideStore/SideStore/releases/tag/nightly), but I manually merge in most of the PRs.
->>>>>>> cad2add5
             
             ## Build Info
             
