--- conflicted
+++ resolved
@@ -76,13 +76,10 @@
         let localServerSupportsRefreshing = !ProcessInfo.processInfo.isOperatingSystemAtLeast(ios14)
         
         let defaults = [
-<<<<<<< HEAD
             #keyPath(UserDefaults.isDevModeEnabled): false,
             #keyPath(UserDefaults.isConsoleEnabled): false,
             #keyPath(UserDefaults.isDebugLoggingEnabled): false,
-=======
             #keyPath(UserDefaults.onboardingComplete): false,
->>>>>>> 38a1c7ee
             #keyPath(UserDefaults.isBackgroundRefreshEnabled): true,
             #keyPath(UserDefaults.isLegacyDeactivationSupported): isLegacyDeactivationSupported,
             #keyPath(UserDefaults.activeAppLimitIncludesExtensions): activeAppLimitIncludesExtensions,
