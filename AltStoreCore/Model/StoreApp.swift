//
//  StoreApp.swift
//  AltStore
//
//  Created by Riley Testut on 5/20/19.
//  Copyright © 2019 Riley Testut. All rights reserved.
//

import Foundation
import CoreData

import Roxas
import AltSign

public extension StoreApp
{
    #if ALPHA
    static let altstoreAppID = "com.SideStore.SideStore"
    #elseif BETA
    static let altstoreAppID = "com.SideStore.SideStore"
    #else
    static let altstoreAppID = "com.SideStore.SideStore"
    #endif
    
    static let dolphinAppID = "me.oatmealdome.dolphinios-njb"
}

@objc
public enum Platform: UInt {
    case ios
    case tvos
    case macos
}

extension Platform: Decodable {}

@objc
public final class PlatformURL: NSManagedObject, Decodable {
    /* Properties */
    @NSManaged public private(set) var platform: Platform
    @NSManaged public private(set) var downloadURL: URL
    
    
    private enum CodingKeys: String, CodingKey
    {
        case platform
        case downloadURL
    }
    
    
    public init(from decoder: Decoder) throws
    {
        guard let context = decoder.managedObjectContext else { preconditionFailure("Decoder must have non-nil NSManagedObjectContext.") }
        
        // Must initialize with context in order for child context saves to work correctly.
        super.init(entity: PlatformURL.entity(), insertInto: context)
        
        do
        {
            let container = try decoder.container(keyedBy: CodingKeys.self)
            self.platform = try container.decode(Platform.self, forKey: .platform)
            self.downloadURL = try container.decode(URL.self, forKey: .downloadURL)
        }
        catch
        {
            if let context = self.managedObjectContext
            {
                context.delete(self)
            }
            
            throw error
        }
    }
}

extension PlatformURL: Comparable {
    public static func < (lhs: PlatformURL, rhs: PlatformURL) -> Bool {
        return lhs.platform.rawValue < rhs.platform.rawValue
    }
    
    public static func > (lhs: PlatformURL, rhs: PlatformURL) -> Bool {
        return lhs.platform.rawValue > rhs.platform.rawValue
    }
    
    public static func <= (lhs: PlatformURL, rhs: PlatformURL) -> Bool {
        return lhs.platform.rawValue <= rhs.platform.rawValue
    }
    
    public static func >= (lhs: PlatformURL, rhs: PlatformURL) -> Bool {
        return lhs.platform.rawValue >= rhs.platform.rawValue
    }
}

public typealias PlatformURLs = [PlatformURL]

@objc(StoreApp)
public class StoreApp: NSManagedObject, Decodable, Fetchable
{
    /* Properties */
    @NSManaged public private(set) var name: String
    @NSManaged public private(set) var bundleIdentifier: String
    @NSManaged public private(set) var subtitle: String?
    
    @NSManaged public private(set) var developerName: String
    @NSManaged public private(set) var localizedDescription: String
    @NSManaged @objc(size) internal var _size: Int32
    
    @NSManaged public private(set) var iconURL: URL
    @NSManaged public private(set) var screenshotURLs: [URL]
    
    @NSManaged @objc(version) internal var _version: String
    @NSManaged @objc(versionDate) internal var _versionDate: Date
    @NSManaged @objc(versionDescription) internal var _versionDescription: String?
    
<<<<<<< HEAD
    @NSManaged public private(set) var downloadURL: URL
    @NSManaged public private(set) var platformURLs: PlatformURLs?

=======
    @NSManaged @objc(downloadURL) internal var _downloadURL: URL
>>>>>>> 61086e8b
    @NSManaged public private(set) var tintColor: UIColor?
    @NSManaged public private(set) var isBeta: Bool
    
    @objc public internal(set) var sourceIdentifier: String? {
        get {
            self.willAccessValue(forKey: #keyPath(sourceIdentifier))
            defer { self.didAccessValue(forKey: #keyPath(sourceIdentifier)) }
            
            let sourceIdentifier = self.primitiveSourceIdentifier
            return sourceIdentifier
        }
        set {
            self.willChangeValue(forKey: #keyPath(sourceIdentifier))
            self.primitiveSourceIdentifier = newValue
            self.didChangeValue(forKey: #keyPath(sourceIdentifier))
            
            for version in self.versions
            {
                version.sourceID = newValue
            }
        }
    }
    @NSManaged private var primitiveSourceIdentifier: String?
    
    @NSManaged public var sortIndex: Int32
    
    /* Relationships */
    @NSManaged public var installedApp: InstalledApp?
    @NSManaged public var newsItems: Set<NewsItem>
    
    @NSManaged @objc(source) public var _source: Source?
    @NSManaged @objc(permissions) public var _permissions: NSOrderedSet
    
    @NSManaged public private(set) var latestVersion: AppVersion?
    @NSManaged @objc(versions) public private(set) var _versions: NSOrderedSet
    
    @NSManaged public private(set) var loggedErrors: NSSet /* Set<LoggedError> */ // Use NSSet to avoid eagerly fetching values.
    
    @nonobjc public var source: Source? {
        set {
            self._source = newValue
            self.sourceIdentifier = newValue?.identifier
        }
        get {
            return self._source
        }
    }
    
    @nonobjc public var permissions: [AppPermission] {
        return self._permissions.array as! [AppPermission]
    }
    
    @nonobjc public var versions: [AppVersion] {
        return self._versions.array as! [AppVersion]
    }
    
    @nonobjc public var size: Int64? {
        guard let version = self.latestVersion else { return nil }
        return version.size
    }
    
    @nonobjc public var version: String? {
        guard let version = self.latestVersion else { return nil }
        return version.version
    }
    
    @nonobjc public var versionDescription: String? {
        guard let version = self.latestVersion else { return nil }
        return version.localizedDescription
    }
    
    @nonobjc public var versionDate: Date? {
        guard let version = self.latestVersion else { return nil }
        return version.date
    }
    
    @nonobjc public var downloadURL: URL? {
        guard let version = self.latestVersion else { return nil }
        return version.downloadURL
    }
    
    private override init(entity: NSEntityDescription, insertInto context: NSManagedObjectContext?)
    {
        super.init(entity: entity, insertInto: context)
    }
    
    private enum CodingKeys: String, CodingKey
    {
        case name
        case bundleIdentifier
        case developerName
        case localizedDescription
        case version
        case versionDescription
        case versionDate
        case iconURL
        case screenshotURLs
        case downloadURL
        case platformURLs
        case tintColor
        case subtitle
        case permissions
        case size
        case isBeta = "beta"
        case versions
    }
    
    public required init(from decoder: Decoder) throws
    {
        guard let context = decoder.managedObjectContext else { preconditionFailure("Decoder must have non-nil NSManagedObjectContext.") }
        
        // Must initialize with context in order for child context saves to work correctly.
        super.init(entity: StoreApp.entity(), insertInto: context)
        
        do
        {
            let container = try decoder.container(keyedBy: CodingKeys.self)
            self.name = try container.decode(String.self, forKey: .name)
            self.bundleIdentifier = try container.decode(String.self, forKey: .bundleIdentifier)
            self.developerName = try container.decode(String.self, forKey: .developerName)
            self.localizedDescription = try container.decode(String.self, forKey: .localizedDescription)
            
            self.subtitle = try container.decodeIfPresent(String.self, forKey: .subtitle)
            
            self.iconURL = try container.decode(URL.self, forKey: .iconURL)
            self.screenshotURLs = try container.decodeIfPresent([URL].self, forKey: .screenshotURLs) ?? []
            
<<<<<<< HEAD
            let downloadURL = try container.decodeIfPresent(URL.self, forKey: .downloadURL)
            let platformURLs = try container.decodeIfPresent(PlatformURLs.self.self, forKey: .platformURLs)
            if let platformURLs = platformURLs {
                self.platformURLs = platformURLs
                // Backwards compatibility, use the fiirst (iOS will be first since sorted that way)
                if let first = platformURLs.sorted().first {
                    self.downloadURL = first.downloadURL
                } else {
                    throw DecodingError.dataCorruptedError(forKey: .platformURLs, in: container, debugDescription: "platformURLs has no entries")

                }
                    
            } else if let downloadURL = downloadURL {
                self.downloadURL = downloadURL
            } else {
                throw DecodingError.dataCorruptedError(forKey: .downloadURL, in: container, debugDescription: "E downloadURL:String or downloadURLs:[[Platform:URL]] key required.")
            }
            
=======
>>>>>>> 61086e8b
            if let tintColorHex = try container.decodeIfPresent(String.self, forKey: .tintColor)
            {
                guard let tintColor = UIColor(hexString: tintColorHex) else {
                    throw DecodingError.dataCorruptedError(forKey: .tintColor, in: container, debugDescription: "Hex code is invalid.")
                }
                
                self.tintColor = tintColor
            }
            
            self.isBeta = try container.decodeIfPresent(Bool.self, forKey: .isBeta) ?? false
            
            let permissions = try container.decodeIfPresent([AppPermission].self, forKey: .permissions) ?? []
            self._permissions = NSOrderedSet(array: permissions)
            
            if let versions = try container.decodeIfPresent([AppVersion].self, forKey: .versions)
            {
                //TODO: Throw error if there isn't at least one version.
                
                for version in versions
                {
                    version.appBundleID = self.bundleIdentifier
                }
                
                self.setVersions(versions)
            }
            else
            {
                let version = try container.decode(String.self, forKey: .version)
                let versionDate = try container.decode(Date.self, forKey: .versionDate)
                let versionDescription = try container.decodeIfPresent(String.self, forKey: .versionDescription)
                
                let downloadURL = try container.decode(URL.self, forKey: .downloadURL)
                let size = try container.decode(Int32.self, forKey: .size)
                
                let appVersion = AppVersion.makeAppVersion(version: version,
                                                           date: versionDate,
                                                           localizedDescription: versionDescription,
                                                           downloadURL: downloadURL,
                                                           size: Int64(size),
                                                           appBundleID: self.bundleIdentifier,
                                                           in: context)
                self.setVersions([appVersion])
            }
        }
        catch
        {
            if let context = self.managedObjectContext
            {
                context.delete(self)
            }
            
            throw error
        }
    }
}

private extension StoreApp
{
    func setVersions(_ versions: [AppVersion])
    {
        guard let latestVersion = versions.first else { preconditionFailure("StoreApp must have at least one AppVersion.") }
        
        self.latestVersion = latestVersion
        self._versions = NSOrderedSet(array: versions)
        
        // Preserve backwards compatibility by assigning legacy property values.
        self._version = latestVersion.version
        self._versionDate = latestVersion.date
        self._versionDescription = latestVersion.localizedDescription
        self._downloadURL = latestVersion.downloadURL
        self._size = Int32(latestVersion.size)
    }
}

public extension StoreApp
{
    @nonobjc class func fetchRequest() -> NSFetchRequest<StoreApp>
    {
        return NSFetchRequest<StoreApp>(entityName: "StoreApp")
    }
    
    class func makeAltStoreApp(in context: NSManagedObjectContext) -> StoreApp
    {
        let app = StoreApp(context: context)
        app.name = "SideStore"
        app.bundleIdentifier = StoreApp.altstoreAppID
        app.developerName = "Side Team"
        app.localizedDescription = "SideStore is an alternative App Store."
        app.iconURL = URL(string: "https://user-images.githubusercontent.com/705880/63392210-540c5980-c37b-11e9-968c-8742fc68ab2e.png")!
        app.screenshotURLs = []
        app.sourceIdentifier = Source.altStoreIdentifier
        
        let appVersion = AppVersion.makeAppVersion(version: "1.0",
                                                   date: Date(),
                                                   downloadURL: URL(string: "http://rileytestut.com")!,
                                                   size: 0,
                                                   appBundleID: app.bundleIdentifier,
                                                   sourceID: Source.altStoreIdentifier,
                                                   in: context)
        app.setVersions([appVersion])
        
        #if BETA
        app.isBeta = true
        #endif
        
        return app
    }
}<|MERGE_RESOLUTION|>--- conflicted
+++ resolved
@@ -112,13 +112,7 @@
     @NSManaged @objc(versionDate) internal var _versionDate: Date
     @NSManaged @objc(versionDescription) internal var _versionDescription: String?
     
-<<<<<<< HEAD
-    @NSManaged public private(set) var downloadURL: URL
-    @NSManaged public private(set) var platformURLs: PlatformURLs?
-
-=======
     @NSManaged @objc(downloadURL) internal var _downloadURL: URL
->>>>>>> 61086e8b
     @NSManaged public private(set) var tintColor: UIColor?
     @NSManaged public private(set) var isBeta: Bool
     
@@ -246,27 +240,6 @@
             self.iconURL = try container.decode(URL.self, forKey: .iconURL)
             self.screenshotURLs = try container.decodeIfPresent([URL].self, forKey: .screenshotURLs) ?? []
             
-<<<<<<< HEAD
-            let downloadURL = try container.decodeIfPresent(URL.self, forKey: .downloadURL)
-            let platformURLs = try container.decodeIfPresent(PlatformURLs.self.self, forKey: .platformURLs)
-            if let platformURLs = platformURLs {
-                self.platformURLs = platformURLs
-                // Backwards compatibility, use the fiirst (iOS will be first since sorted that way)
-                if let first = platformURLs.sorted().first {
-                    self.downloadURL = first.downloadURL
-                } else {
-                    throw DecodingError.dataCorruptedError(forKey: .platformURLs, in: container, debugDescription: "platformURLs has no entries")
-
-                }
-                    
-            } else if let downloadURL = downloadURL {
-                self.downloadURL = downloadURL
-            } else {
-                throw DecodingError.dataCorruptedError(forKey: .downloadURL, in: container, debugDescription: "E downloadURL:String or downloadURLs:[[Platform:URL]] key required.")
-            }
-            
-=======
->>>>>>> 61086e8b
             if let tintColorHex = try container.decodeIfPresent(String.self, forKey: .tintColor)
             {
                 guard let tintColor = UIColor(hexString: tintColorHex) else {
