//
//  Source.swift
//  AltStore
//
//  Created by Riley Testut on 7/30/19.
//  Copyright © 2019 Riley Testut. All rights reserved.
// a

import CoreData


public extension Source
{
<<<<<<< HEAD
    static let altStoreIdentifier = Bundle.Info.appbundleIdentifier
    static let altStoreSourceURL = URL(string: "https://raw.githubusercontent.com/SideStore/SideStore/develop/app.json")!
=======
    #if ALPHA
    static let altStoreIdentifier = "com.SideStore.SideStore"
    #else
    static let altStoreIdentifier = "com.SideStore.SideStore"
    #endif
    
    #if STAGING
    
    #if ALPHA
    static let altStoreSourceURL = URL(string: "https://apps.sidestore.io/")!
    #else
    static let altStoreSourceURL = URL(string: "https://apps.sidestore.io/")!
    #endif
    
    #else
    
    #if ALPHA
    static let altStoreSourceURL = URL(string: "https://apps.sidestore.io/")!
    #else
    static let altStoreSourceURL = URL(string: "https://apps.sidestore.io/")!
    #endif
    
    #endif
>>>>>>> 4adb34b9
}

@objc(Source)
public class Source: NSManagedObject, Fetchable, Decodable
{
    /* Properties */
    @NSManaged public var name: String
    @NSManaged public var identifier: String
    @NSManaged public var sourceURL: URL
    
    @NSManaged public var error: NSError?
    
    /* Non-Core Data Properties */
    public var userInfo: [ALTSourceUserInfoKey: String]?
    
    /* Relationships */
    @objc(apps) @NSManaged public private(set) var _apps: NSOrderedSet
    @objc(newsItems) @NSManaged public private(set) var _newsItems: NSOrderedSet
    
    @nonobjc public var apps: [StoreApp] {
        get {
            return self._apps.array as! [StoreApp]
        }
        set {
            self._apps = NSOrderedSet(array: newValue)
        }
    }
    
    @nonobjc public var newsItems: [NewsItem] {
        get {
            return self._newsItems.array as! [NewsItem]
        }
        set {
            self._newsItems = NSOrderedSet(array: newValue)
        }
    }
    
    private enum CodingKeys: String, CodingKey
    {
        case name
        case identifier
        case sourceURL
        case userInfo
        case apps
        case news
    }
    
    private override init(entity: NSEntityDescription, insertInto context: NSManagedObjectContext?)
    {
        super.init(entity: entity, insertInto: context)
    }
    
    public required init(from decoder: Decoder) throws
    {
        guard let context = decoder.managedObjectContext else { preconditionFailure("Decoder must have non-nil NSManagedObjectContext.") }
        guard let sourceURL = decoder.sourceURL else { preconditionFailure("Decoder must have non-nil sourceURL.") }
        
        super.init(entity: Source.entity(), insertInto: context)
        
        do
        {
            self.sourceURL = sourceURL
            
            let container = try decoder.container(keyedBy: CodingKeys.self)
            self.name = try container.decode(String.self, forKey: .name)
            self.identifier = try container.decode(String.self, forKey: .identifier)
            
            let userInfo = try container.decodeIfPresent([String: String].self, forKey: .userInfo)
            self.userInfo = userInfo?.reduce(into: [:]) { $0[ALTSourceUserInfoKey($1.key)] = $1.value }
            
            let apps = try container.decodeIfPresent([StoreApp].self, forKey: .apps) ?? []
            let appsByID = Dictionary(apps.map { ($0.bundleIdentifier, $0) }, uniquingKeysWith: { (a, b) in return a })
            
            for (index, app) in apps.enumerated()
            {
                app.sourceIdentifier = self.identifier
                app.sortIndex = Int32(index)
            }
            self._apps = NSMutableOrderedSet(array: apps)
            
            let newsItems = try container.decodeIfPresent([NewsItem].self, forKey: .news) ?? []
            for (index, item) in newsItems.enumerated()
            {
                item.sourceIdentifier = self.identifier
                item.sortIndex = Int32(index)
            }
                                
            for newsItem in newsItems
            {
                guard let appID = newsItem.appID else { continue }
                
                if let storeApp = appsByID[appID]
                {
                    newsItem.storeApp = storeApp
                }
                else
                {
                    newsItem.storeApp = nil
                }
            }
            self._newsItems = NSMutableOrderedSet(array: newsItems)
        }
        catch
        {
            if let context = self.managedObjectContext
            {
                context.delete(self)
            }
            
            throw error
        }
    }
}

public extension Source
{
    @nonobjc class func fetchRequest() -> NSFetchRequest<Source>
    {
        return NSFetchRequest<Source>(entityName: "Source")
    }
    
    class func makeAltStoreSource(in context: NSManagedObjectContext) -> Source
    {
        let source = Source(context: context)
        source.name = "SideStore Offical"
        source.identifier = Source.altStoreIdentifier
        source.sourceURL = Source.altStoreSourceURL
        
        return source
    }
    
    class func fetchAltStoreSource(in context: NSManagedObjectContext) -> Source?
    {
        let source = Source.first(satisfying: NSPredicate(format: "%K == %@", #keyPath(Source.identifier), Source.altStoreIdentifier), in: context)
        return source
    }
}<|MERGE_RESOLUTION|>--- conflicted
+++ resolved
@@ -11,14 +11,10 @@
 
 public extension Source
 {
-<<<<<<< HEAD
+    #if ALPHA
     static let altStoreIdentifier = Bundle.Info.appbundleIdentifier
-    static let altStoreSourceURL = URL(string: "https://raw.githubusercontent.com/SideStore/SideStore/develop/app.json")!
-=======
-    #if ALPHA
-    static let altStoreIdentifier = "com.SideStore.SideStore"
     #else
-    static let altStoreIdentifier = "com.SideStore.SideStore"
+    static let altStoreIdentifier = Bundle.Info.appbundleIdentifier
     #endif
     
     #if STAGING
@@ -38,7 +34,6 @@
     #endif
     
     #endif
->>>>>>> 4adb34b9
 }
 
 @objc(Source)
