--- conflicted
+++ resolved
@@ -12,15 +12,9 @@
 public extension Source
 {
     #if ALPHA
-<<<<<<< HEAD
     static let altStoreIdentifier = Bundle.Info.appbundleIdentifier
     #else
     static let altStoreIdentifier = Bundle.Info.appbundleIdentifier
-=======
-    static let altStoreIdentifier = "com.SideStore.AltStore"
-    #else
-    static let altStoreIdentifier = "com.SideStore.AltStore"
->>>>>>> fc3f8323
     #endif
     
     #if STAGING
