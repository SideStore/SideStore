--- conflicted
+++ resolved
@@ -1590,11 +1590,8 @@
 				BF6A531F246DC1B0004F59C8 /* FileManager+SharedDirectories.swift */,
 				D5F48B4729CCF21B002B52A4 /* AltStore+Async.swift */,
 				D5893F7E2A14183200E767CD /* NSManagedObjectContext+Conveniences.swift */,
-<<<<<<< HEAD
 				D52A2F962ACB40F700BDF8E3 /* Logger+AltStore.swift */,
-=======
 				D5B6F6A82AD75D01007EED5A /* ProcessInfo+Previews.swift */,
->>>>>>> 1cd7a23d
 			);
 			path = Extensions;
 			sourceTree = "<group>";
