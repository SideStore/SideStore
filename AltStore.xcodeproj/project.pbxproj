--- conflicted
+++ resolved
@@ -7,6 +7,8 @@
 	objects = {
 
 /* Begin PBXBuildFile section */
+		031AF23A293E90DD00C6C881 /* LoggedError.swift in Sources */ = {isa = PBXBuildFile; fileRef = D58916FD28C7C55C00E39C8B /* LoggedError.swift */; };
+		031AF23D293E919100C6C881 /* ProgressRing.swift in Sources */ = {isa = PBXBuildFile; fileRef = 031AF23B293E919100C6C881 /* ProgressRing.swift */; };
 		19104D952909BAEA00C49C7B /* libimobiledevice.a in Frameworks */ = {isa = PBXBuildFile; fileRef = BF45872B2298D31600BD7491 /* libimobiledevice.a */; };
 		19104DB52909C06D00C49C7B /* EmotionalDamage.swift in Sources */ = {isa = PBXBuildFile; fileRef = 19104DB42909C06D00C49C7B /* EmotionalDamage.swift */; };
 		19104DBB2909C11700C49C7B /* libem_proxy.a in Frameworks */ = {isa = PBXBuildFile; fileRef = 19104DA32909BC1000C49C7B /* libem_proxy.a */; };
@@ -36,7 +38,6 @@
 		B3146ED2284F581E00BBC3FD /* Roxas.framework in Frameworks */ = {isa = PBXBuildFile; fileRef = B3146ECD284F580500BBC3FD /* Roxas.framework */; };
 		B3146ED3284F581E00BBC3FD /* Roxas.framework in Embed Frameworks */ = {isa = PBXBuildFile; fileRef = B3146ECD284F580500BBC3FD /* Roxas.framework */; settings = {ATTRIBUTES = (CodeSignOnCopy, RemoveHeadersOnCopy, ); }; };
 		B376FE3E29258C8900E18883 /* OSLog+SideStore.swift in Sources */ = {isa = PBXBuildFile; fileRef = B376FE3D29258C8900E18883 /* OSLog+SideStore.swift */; };
-		B3919A52292DBE5400519575 /* ProgressRing.swift in Sources */ = {isa = PBXBuildFile; fileRef = D504F42528AD72C50014BB5D /* ProgressRing.swift */; };
 		B39575F5284F29E20080B4FF /* Roxas.framework in Frameworks */ = {isa = PBXBuildFile; fileRef = B39575F4284F29E20080B4FF /* Roxas.framework */; };
 		B39F16132918D7C5002E9404 /* Consts.swift in Sources */ = {isa = PBXBuildFile; fileRef = B39F16122918D7C5002E9404 /* Consts.swift */; };
 		B39F16152918D7DA002E9404 /* Consts+Proxy.swift in Sources */ = {isa = PBXBuildFile; fileRef = B39F16142918D7DA002E9404 /* Consts+Proxy.swift */; };
@@ -322,14 +323,7 @@
 		BFF0B69A2322D7D0007A79E1 /* UIScreen+CompactHeight.swift in Sources */ = {isa = PBXBuildFile; fileRef = BFF0B6992322D7D0007A79E1 /* UIScreen+CompactHeight.swift */; };
 		BFF435D8255CBDAB00DD724F /* ALTApplication+AltStoreApp.swift in Sources */ = {isa = PBXBuildFile; fileRef = BFF435D7255CBDAB00DD724F /* ALTApplication+AltStoreApp.swift */; };
 		BFF615A82510042B00484D3B /* AltStoreCore.framework in Frameworks */ = {isa = PBXBuildFile; fileRef = BF66EE7E2501AE50007EE018 /* AltStoreCore.framework */; };
-<<<<<<< HEAD
-=======
-		BFF767C82489A74E0097E58C /* WirelessConnectionHandler.swift in Sources */ = {isa = PBXBuildFile; fileRef = BFF767C72489A74E0097E58C /* WirelessConnectionHandler.swift */; };
-		BFF7C90F257844C900E55F36 /* AltXPC.xpc in Embed XPC Services */ = {isa = PBXBuildFile; fileRef = BFF7C904257844C900E55F36 /* AltXPC.xpc */; settings = {ATTRIBUTES = (RemoveHeadersOnCopy, ); }; };
-		BFF7C920257844FA00E55F36 /* ALTPluginService.m in Sources */ = {isa = PBXBuildFile; fileRef = BF5C5FCE237DF69100EDD0C6 /* ALTPluginService.m */; };
-		BFF7C9342578492100E55F36 /* ALTAnisetteData.m in Sources */ = {isa = PBXBuildFile; fileRef = BFB49AA823834CF900D542D9 /* ALTAnisetteData.m */; };
 		D52C08EE28AEC37A006C4AE5 /* AppVersion.swift in Sources */ = {isa = PBXBuildFile; fileRef = D52C08ED28AEC37A006C4AE5 /* AppVersion.swift */; };
->>>>>>> 61086e8b
 		D533E8B72727841800A9B5DD /* libAppleArchive.tbd in Frameworks */ = {isa = PBXBuildFile; fileRef = D533E8B62727841800A9B5DD /* libAppleArchive.tbd */; settings = {ATTRIBUTES = (Weak, ); }; };
 		D533E8BC2727BBEE00A9B5DD /* libfragmentzip.a in Frameworks */ = {isa = PBXBuildFile; fileRef = D533E8BB2727BBEE00A9B5DD /* libfragmentzip.a */; };
 		D533E8BE2727BBF800A9B5DD /* libcurl.a in Frameworks */ = {isa = PBXBuildFile; fileRef = D533E8BD2727BBF800A9B5DD /* libcurl.a */; };
@@ -339,12 +333,6 @@
 		D57DF63F271E51E400677701 /* ALTAppPatcher.m in Sources */ = {isa = PBXBuildFile; fileRef = D57DF63E271E51E400677701 /* ALTAppPatcher.m */; };
 		D57F2C9126E0070200B9FA39 /* EnableJITOperation.swift in Sources */ = {isa = PBXBuildFile; fileRef = D57F2C9026E0070200B9FA39 /* EnableJITOperation.swift */; };
 		D57F2C9426E01BC700B9FA39 /* UIDevice+Vibration.swift in Sources */ = {isa = PBXBuildFile; fileRef = D57F2C9326E01BC700B9FA39 /* UIDevice+Vibration.swift */; };
-<<<<<<< HEAD
-=======
-		D57FE84428C7DB7100216002 /* ErrorLogViewController.swift in Sources */ = {isa = PBXBuildFile; fileRef = D57FE84328C7DB7100216002 /* ErrorLogViewController.swift */; };
-		D58916FE28C7C55C00E39C8B /* LoggedError.swift in Sources */ = {isa = PBXBuildFile; fileRef = D58916FD28C7C55C00E39C8B /* LoggedError.swift */; };
-		D58D5F2E26DFE68E00E55E38 /* LaunchAtLogin in Frameworks */ = {isa = PBXBuildFile; productRef = D58D5F2D26DFE68E00E55E38 /* LaunchAtLogin */; };
->>>>>>> 61086e8b
 		D593F1942717749A006E82DE /* PatchAppOperation.swift in Sources */ = {isa = PBXBuildFile; fileRef = D593F1932717749A006E82DE /* PatchAppOperation.swift */; };
 		D5CA0C4B280E141900469595 /* ManagedPatron.swift in Sources */ = {isa = PBXBuildFile; fileRef = D5CA0C4A280E141900469595 /* ManagedPatron.swift */; };
 		D5CA0C4E280E249E00469595 /* AltStore9ToAltStore10.xcmappingmodel in Sources */ = {isa = PBXBuildFile; fileRef = D5CA0C4D280E249E00469595 /* AltStore9ToAltStore10.xcmappingmodel */; };
@@ -450,6 +438,7 @@
 /* End PBXCopyFilesBuildPhase section */
 
 /* Begin PBXFileReference section */
+		031AF23B293E919100C6C881 /* ProgressRing.swift */ = {isa = PBXFileReference; fileEncoding = 4; lastKnownFileType = sourcecode.swift; path = ProgressRing.swift; sourceTree = "<group>"; };
 		19104DA32909BC1000C49C7B /* libem_proxy.a */ = {isa = PBXFileReference; lastKnownFileType = archive.ar; name = libem_proxy.a; path = "Dependencies/em_proxy/target/aarch64-apple-ios/debug/libem_proxy.a"; sourceTree = "<group>"; };
 		19104DA92909BC7100C49C7B /* em_proxy.h */ = {isa = PBXFileReference; lastKnownFileType = sourcecode.c.h; path = em_proxy.h; sourceTree = "<group>"; };
 		19104DB22909C06C00C49C7B /* libEmotionalDamage.a */ = {isa = PBXFileReference; explicitFileType = archive.ar; includeInIndex = 0; path = libEmotionalDamage.a; sourceTree = BUILT_PRODUCTS_DIR; };
@@ -778,13 +767,9 @@
 		BFF7C906257844C900E55F36 /* AltXPCProtocol.h */ = {isa = PBXFileReference; lastKnownFileType = sourcecode.c.h; path = AltXPCProtocol.h; sourceTree = "<group>"; };
 		BFF7EC4C25081E9300BDE521 /* AltStore 8.xcdatamodel */ = {isa = PBXFileReference; lastKnownFileType = wrapper.xcdatamodel; path = "AltStore 8.xcdatamodel"; sourceTree = "<group>"; };
 		BFFCFA45248835530077BFCE /* AltDaemon.entitlements */ = {isa = PBXFileReference; lastKnownFileType = text.plist.entitlements; path = AltDaemon.entitlements; sourceTree = "<group>"; };
-<<<<<<< HEAD
 		D504F42528AD72C50014BB5D /* ProgressRing.swift */ = {isa = PBXFileReference; lastKnownFileType = sourcecode.swift; path = ProgressRing.swift; sourceTree = "<group>"; };
-=======
-		C9EEAA842DA87A88A870053B /* Pods_AltStore.framework */ = {isa = PBXFileReference; explicitFileType = wrapper.framework; includeInIndex = 0; path = Pods_AltStore.framework; sourceTree = BUILT_PRODUCTS_DIR; };
 		D52C08ED28AEC37A006C4AE5 /* AppVersion.swift */ = {isa = PBXFileReference; lastKnownFileType = sourcecode.swift; path = AppVersion.swift; sourceTree = "<group>"; };
 		D52E988928D002D30032BE6B /* AltStore 11.xcdatamodel */ = {isa = PBXFileReference; lastKnownFileType = wrapper.xcdatamodel; path = "AltStore 11.xcdatamodel"; sourceTree = "<group>"; };
->>>>>>> 61086e8b
 		D533E8B62727841800A9B5DD /* libAppleArchive.tbd */ = {isa = PBXFileReference; lastKnownFileType = "sourcecode.text-based-dylib-definition"; name = libAppleArchive.tbd; path = usr/lib/libAppleArchive.tbd; sourceTree = SDKROOT; };
 		D533E8B82727B61400A9B5DD /* fragmentzip.h */ = {isa = PBXFileReference; lastKnownFileType = sourcecode.c.h; path = fragmentzip.h; sourceTree = "<group>"; };
 		D533E8BB2727BBEE00A9B5DD /* libfragmentzip.a */ = {isa = PBXFileReference; lastKnownFileType = archive.ar; name = libfragmentzip.a; path = Dependencies/fragmentzip/libfragmentzip.a; sourceTree = SOURCE_ROOT; };
@@ -806,13 +791,8 @@
 		D5DAE0952804DF430034D8D4 /* UpdatePatronsOperation.swift */ = {isa = PBXFileReference; lastKnownFileType = sourcecode.swift; path = UpdatePatronsOperation.swift; sourceTree = "<group>"; };
 		D5E1E7C028077DE90016FC96 /* FetchTrustedSourcesOperation.swift */ = {isa = PBXFileReference; lastKnownFileType = sourcecode.swift; path = FetchTrustedSourcesOperation.swift; sourceTree = "<group>"; };
 		D5F2F6A82720B7C20081CCF5 /* PatchViewController.swift */ = {isa = PBXFileReference; lastKnownFileType = sourcecode.swift; path = PatchViewController.swift; sourceTree = "<group>"; };
-<<<<<<< HEAD
-=======
 		D5F99A1728D11DB500476A16 /* AltStore10ToAltStore11.xcmappingmodel */ = {isa = PBXFileReference; lastKnownFileType = wrapper.xcmappingmodel; path = AltStore10ToAltStore11.xcmappingmodel; sourceTree = "<group>"; };
 		D5F99A1928D12B1400476A16 /* StoreApp10ToStoreApp11Policy.swift */ = {isa = PBXFileReference; lastKnownFileType = sourcecode.swift; path = StoreApp10ToStoreApp11Policy.swift; sourceTree = "<group>"; };
-		EA79A60285C6AF5848AA16E9 /* Pods-AltStore.debug.xcconfig */ = {isa = PBXFileReference; includeInIndex = 1; lastKnownFileType = text.xcconfig; name = "Pods-AltStore.debug.xcconfig"; path = "Target Support Files/Pods-AltStore/Pods-AltStore.debug.xcconfig"; sourceTree = "<group>"; };
-		FC3822AB1C4CF1D4CDF7445D /* Pods_AltServer.framework */ = {isa = PBXFileReference; explicitFileType = wrapper.framework; includeInIndex = 0; path = Pods_AltServer.framework; sourceTree = BUILT_PRODUCTS_DIR; };
->>>>>>> 61086e8b
 /* End PBXFileReference section */
 
 /* Begin PBXFrameworksBuildPhase section */
@@ -897,6 +877,14 @@
 /* End PBXFrameworksBuildPhase section */
 
 /* Begin PBXGroup section */
+		031AF236293E908300C6C881 /* Recovered References */ = {
+			isa = PBXGroup;
+			children = (
+				D504F42528AD72C50014BB5D /* ProgressRing.swift */,
+			);
+			name = "Recovered References";
+			sourceTree = "<group>";
+		};
 		19104DB32909C06D00C49C7B /* EmotionalDamage */ = {
 			isa = PBXGroup;
 			children = (
@@ -1358,6 +1346,7 @@
 				BF42345825101C1D006D1EB2 /* WidgetView.swift */,
 				BF98917C250AAC4F002ACF50 /* Countdown.swift */,
 				D55E163528776CB000A627A1 /* ComplicationView.swift */,
+				031AF23B293E919100C6C881 /* ProgressRing.swift */,
 				BF989170250AABF4002ACF50 /* Assets.xcassets */,
 				BF989172250AABF4002ACF50 /* Info.plist */,
 			);
@@ -1445,6 +1434,7 @@
 				BFD247852284BB3300981D42 /* Frameworks */,
 				B3146EC6284F580500BBC3FD /* Roxas.xcodeproj */,
 				BFD2476B2284B9A500981D42 /* Products */,
+				031AF236293E908300C6C881 /* Recovered References */,
 			);
 			sourceTree = "<group>";
 		};
@@ -1585,11 +1575,8 @@
 				BFF0B68F23219C6D007A79E1 /* PatreonComponents.swift */,
 				BFF0B6912321A305007A79E1 /* AboutPatreonHeaderView.xib */,
 				BFF0B695232242D3007A79E1 /* LicensesViewController.swift */,
-<<<<<<< HEAD
 				B3EE16B52925E27D00B3B1F5 /* AnisetteManager.swift */,
-=======
 				D589170128C7D93500E39C8B /* Error Log */,
->>>>>>> 61086e8b
 			);
 			path = Settings;
 			sourceTree = "<group>";
@@ -2246,9 +2233,9 @@
 				BF66EECF2501AECA007EE018 /* AltStoreToAltStore2.xcmappingmodel in Sources */,
 				BF66EEA82501AEC5007EE018 /* Patron.swift in Sources */,
 				BF66EEDD2501AECA007EE018 /* AppPermission.swift in Sources */,
-				D58916FE28C7C55C00E39C8B /* LoggedError.swift in Sources */,
 				BFBF331B2526762200B7B8C9 /* AltStore8ToAltStore9.xcmappingmodel in Sources */,
 				D5CA0C4E280E249E00469595 /* AltStore9ToAltStore10.xcmappingmodel in Sources */,
+				031AF23A293E90DD00C6C881 /* LoggedError.swift in Sources */,
 				BF989184250AACFC002ACF50 /* Date+RelativeDate.swift in Sources */,
 				BF66EE962501AEBC007EE018 /* ALTPatreonBenefitType.m in Sources */,
 				BFAECC5A2501B0A400528F27 /* NetworkConnection.swift in Sources */,
@@ -2293,10 +2280,7 @@
 				BF42345A25101C35006D1EB2 /* WidgetView.swift in Sources */,
 				D55E163728776CB700A627A1 /* ComplicationView.swift in Sources */,
 				BF98917F250AAC4F002ACF50 /* AltWidget.swift in Sources */,
-<<<<<<< HEAD
-				B3919A52292DBE5400519575 /* ProgressRing.swift in Sources */,
-=======
->>>>>>> 61086e8b
+				031AF23D293E919100C6C881 /* ProgressRing.swift in Sources */,
 			);
 			runOnlyForDeploymentPostprocessing = 0;
 		};
@@ -2367,11 +2351,6 @@
 				BF08858322DE795100DE9F1E /* MyAppsViewController.swift in Sources */,
 				BFC84A4D2421A19100853474 /* SourcesViewController.swift in Sources */,
 				BFF0B696232242D3007A79E1 /* LicensesViewController.swift in Sources */,
-<<<<<<< HEAD
-=======
-				BFD52BD422A0800A000B7ED1 /* ServerManager.swift in Sources */,
-				D57FE84428C7DB7100216002 /* ErrorLogViewController.swift in Sources */,
->>>>>>> 61086e8b
 				BFBE0007250AD0E70080826E /* ViewAppIntentHandler.swift in Sources */,
 				BFDB6A0822AAED73007EA6D6 /* ResignAppOperation.swift in Sources */,
 				D593F1942717749A006E82DE /* PatchAppOperation.swift in Sources */,
@@ -3068,12 +3047,7 @@
 					"$(PROJECT_DIR)/Dependencies/minimuxer/target/aarch64-apple-ios/debug",
 					"$(PROJECT_DIR)/Dependencies/minimuxer/target/aarch64-apple-ios/release",
 				);
-<<<<<<< HEAD
 				PRODUCT_BUNDLE_IDENTIFIER = "$(PRODUCT_BUNDLE_IDENTIFIER)";
-=======
-				PRODUCT_BUNDLE_IDENTIFIER = com.rileytestut.AltStore;
-				MARKETING_VERSION = 1.6b2;
->>>>>>> 61086e8b
 				PRODUCT_NAME = "$(TARGET_NAME)";
 				PROVISIONING_PROFILE_SPECIFIER = "";
 				SUPPORTED_PLATFORMS = "iphonesimulator iphoneos";
@@ -3109,12 +3083,7 @@
 					"$(PROJECT_DIR)/Dependencies/minimuxer/target/aarch64-apple-ios/debug",
 					"$(PROJECT_DIR)/Dependencies/minimuxer/target/aarch64-apple-ios/release",
 				);
-<<<<<<< HEAD
 				PRODUCT_BUNDLE_IDENTIFIER = "$(PRODUCT_BUNDLE_IDENTIFIER)";
-=======
-				PRODUCT_BUNDLE_IDENTIFIER = com.rileytestut.AltStore;
-				MARKETING_VERSION = 1.6b2;
->>>>>>> 61086e8b
 				PRODUCT_NAME = "$(TARGET_NAME)";
 				PROVISIONING_PROFILE_SPECIFIER = "";
 				SUPPORTED_PLATFORMS = "iphonesimulator iphoneos";
