--- conflicted
+++ resolved
@@ -59,13 +59,8 @@
       "kind" : "remoteSourceControl",
       "location" : "https://github.com/krzyzanowskim/OpenSSL",
       "state" : {
-<<<<<<< HEAD
         "revision" : "0faf71a188bcfdf0245cab42886b9b240ca71c52",
         "version" : "1.1.2200"
-=======
-        "revision" : "0c70e4b7d22411a7fe3ff59b913d5b760b735ce1",
-        "version" : "1.1.2100"
->>>>>>> 79255be7
       }
     },
     {
